--- conflicted
+++ resolved
@@ -13,14 +13,9 @@
 - implements several flavors of CMA-ES, IPOP-CMA-ES, BIPOP-CMA-ES, active CMA-ES, active IPOP and BIPOP restart strategies, sep-CMA-ES and VD-CMA (linear time & space complexity) along with support for IPOP and BIPOP flavors as well;
 - some operations benefit from multicores;
 - support for objective function gradient, when available;
-<<<<<<< HEAD
 - support for [surrogate models](https://en.wikipedia.org/wiki/Surrogate_model);
 - a control exe in the command line for running the algorithm over a range of classical single-objective optimization problems.
 - python bindings
-=======
-- a control exe in the command line for running the algorithm over a range of classical single-objective optimization problems;
-- python bindings.
->>>>>>> 542d5dae
 
 Documentation:
 
