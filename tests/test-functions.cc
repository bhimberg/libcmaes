/**
 * CMA-ES, Covariance Matrix Adaptation Evolution Strategy
 * Copyright (c) 2014 Inria
 * Author: Emmanuel Benazera <emmanuel.benazera@lri.fr>
 *
 * This file is part of libcmaes.
 *
 * libcmaes is free software: you can redistribute it and/or modify
 * it under the terms of the GNU Lesser General Public License as published by
 * the Free Software Foundation, either version 3 of the License, or
 * (at your option) any later version.
 *
 * libcmaes is distributed in the hope that it will be useful,
 * but WITHOUT ANY WARRANTY; without even the implied warranty of
 * MERCHANTABILITY or FITNESS FOR A PARTICULAR PURPOSE.  See the
 * GNU Lesser General Public License for more details.
 *
 * You should have received a copy of the GNU Lesser General Public License
 * along with libcmaes.  If not, see <http://www.gnu.org/licenses/>.
 */

#include "cmaes.h"
#include "errstats.h"
#include <map>
#include <random>
#include <limits>
#include <iostream>
#include <cmath>
#include "llogging.h"

//#define STRIP_FLAG_HELP 1
#include <gflags/gflags.h>

#include <assert.h>

using namespace libcmaes;

std::vector<std::string> &split(const std::string &s, char delim, std::vector<std::string> &elems) {
  std::stringstream ss(s);
  std::string item;
  while (std::getline(ss, item, delim)) {
    elems.push_back(item);
  }
  return elems;
}

std::vector<std::string> split(const std::string &s, char delim) {
  std::vector<std::string> elems;
  split(s, delim, elems);
  return elems;
}

bool compEp(const double &a, const double &b, const double &epsilon)
{
  return fabs(a-b) <= epsilon;
}

dMat orthogonalBasis(const int N)
{
  static dMat b = dMat::Zero(N,N);
  static bool initialized = false;

  if (initialized)
    return b;
  
  std::random_device rd;
  std::normal_distribution<double> norm(0.0,1.0);
  std::mt19937 gen(rd()); //TODO: seed ?
  initialized = true;
  double sp = 0.0;
  
  for (int i=0;i<N;i++)
    {
      /* sample from Gaussian. */
      for (int j=0;j<N;j++)
	b(i,j) = norm(gen);
      /* substract projection of previous vectors */
      for (int j=i-1;j>=0;--j)
	{
	  sp = 0.0;
	  for (int k=0;k<N;++k)
	    sp += b(i,k)*b(j,k); // scalar product.
	  for (int k=0;k<N;k++)
	    b(i,k) -= sp * b(j,k);
	}
      sp = 0.0;
      for (int k=0;k<N;++k)
	sp += b(i,k)*b(i,k);
      for (int k=0;k<N;++k)
	b(i,k) /= sqrt(sp);
    }
  return b;
};

// frand for debug.
typedef std::mt19937 myrng; // Mersenne Twister.
myrng rng;
std::uniform_real_distribution<> uint_dist(0,1);
FitFunc frand = [](const double *x, const int N)
{
  return uint_dist(rng);
};

// classical test functions for single-objective optimization problems.
FitFunc ackleys = [](const double *x, const int N)
{
  return -20.0*exp(-0.2*sqrt(0.5*(x[0]*x[0]+x[1]*x[1]))) - exp(0.5*(cos(2.0*M_PI*x[0]) + cos(2.0*M_PI*x[1]))) + 20.0 + exp(1.0);
};

FitFunc fsphere = [](const double *x, const int N)
{
  double val = 0.0;
  for (int i=0;i<N;i++)
    val += x[i]*x[i];
  return val;
};

GradFunc grad_fsphere = [](const double *x, const int N)
{
  dVec grad(N);
  for (int i=0;i<N;i++)
    grad(i) = 2.0*x[i];
  return grad;
};

FitFunc cigtab = [](const double *x, const int N)
{
  int i;
  double sum = 1e4*x[0]*x[0] + 1e-4*x[1]*x[1];
  for(i = 2; i < N; ++i)
    sum += x[i]*x[i];
  return sum;
};

FitFunc rosenbrock = [](const double *x, const int N)
{
  double val = 0.0;
  for (int i=0;i<N-1;i++)
    {
      val += 100.0*pow((x[i+1]-x[i]*x[i]),2) + pow((x[i]-1.0),2);
    }
  return val;
};

GradFunc grad_rosenbrock = [](const double *x, const int N)
{
  dVec grad = dVec::Zero(N);
  for (int i=0;i<N-1;i++)
    {
      grad(i) = -400.0*x[i]*(x[i+1]-x[i]*x[i])-2.0*(1.0-x[i]);
      grad(i+1) += 200.0*(x[i+1]-x[i]*x[i]);
    }
  return grad;
};

FitFunc beale = [](const double *x, const int N)
{
  return pow(1.5-x[0]+x[0]*x[1],2) + pow(2.25 - x[0] + x[0]*x[1]*x[1],2) + pow(2.625-x[0]+x[0]*pow(x[1],3),2);
};

FitFunc goldstein_price = [](const double *x, const int N)
{
  return (1.0 + pow(x[0] + x[1] + 1.0,2)*(19.0-14.0*x[0]+3*x[0]*x[0]-14.0*x[1]+6*x[0]*x[1]+3*x[1]*x[1]))*(30.0+pow(2.0*x[0]-3.0*x[1],2)*(18.0-32.0*x[0]+12.0*x[0]*x[0]+48.0*x[1]-36.0*x[0]*x[1]+27.0*x[1]*x[1]));
};

FitFunc booth = [](const double *x, const int N)
{
  return pow(x[0]+2.0*x[1]-7,2) + pow(2*x[0]+x[1]-5,2);
};

FitFunc bukin = [](const double *x, const int N)
{
  return 100.0 * sqrt(fabs(x[1]-0.01*x[0]*x[0])) + 0.01*fabs(x[0]+10.0);
};

FitFunc matyas = [](const double *x, const int N)
{
  return 0.26*(x[0]*x[0]+x[1]*x[1])-0.48*x[0]*x[1];
};

FitFunc levi = [](const double *x, const int N)
{
  return pow(sin(3*M_PI*x[0]),2) + pow(x[0]-1,2) * (1.0+pow(sin(3*M_PI*x[1]),2)) + pow(x[1]-1,2)*(1.0+pow(sin(2.0*M_PI*x[1]),2));
};

FitFunc camel = [](const double *x, const int N)
{
  return 2.0*x[0]*x[0] - 1.05*pow(x[0],4) + pow(x[0],6)/6.0 + x[0]*x[1] + x[1]*x[1];
};

FitFunc easom = [](const double *x, const int N)
{
  return -cos(x[0])*cos(x[1])*exp(-(pow((x[0]-M_PI),2)+pow((x[1]-M_PI),2)));
};

FitFunc crossintray = [](const double *x, const int N)
{
  return -0.0001*pow(fabs(sin(x[0])*sin(x[1])*exp(fabs(100.0-sqrt(x[0]*x[0]+x[1]*x[1])/M_PI)))+1.0,0.1);
};

FitFunc eggholder = [](const double *x, const int N)
{
  return -(x[1]+47)*sin(sqrt(fabs(x[1]+0.5*x[0]+47.0))) - x[0]*sin(sqrt(fabs(x[0]-(x[1] + 47.0))));
};

FitFunc holdertable = [](const double *x, const int N)
{
  return -fabs(sin(x[0])*cos(x[1])*exp(fabs(1.0-sqrt(x[0]*x[0]+x[1]*x[1])/M_PI)));
};

FitFunc mccormick = [](const double *x, const int N)
{
  return sin(x[0]+x[1])+pow(x[0]-x[1],2) - 1.5*x[0] + 2.5*x[1] + 1.0;
};

FitFunc schaffer2 = [](const double *x, const int N)
{
  return 0.5 + (pow(sin(x[0]*x[0]-x[1]*x[1]),2)-0.5) / pow(1.0+0.001*(x[0]*x[0]+x[1]*x[1]),2);
};

FitFunc schaffer4 = [](const double *x, const int N)
{
  return 0.5 + (cos(sin(fabs(x[0]*x[0]-x[1]*x[1])))-0.5) / pow(1.0+0.001*(x[0]*x[0]+x[1]*x[1]),2);
};

FitFunc styblinski_tang = [](const double *x, const int N)
{
  double val = 0.0;
  for (int i=0;i<N;i++)
    val += pow(x[i],4) - 16.0*x[i]*x[i] + 5.0*x[i];
  return 0.5*val;
};

FitFunc rastrigin = [](const double *x, const int N)
{
  static double A = 10.0;
  double val = A*N;
  for (int i=0;i<N;i++)
    val += x[i]*x[i] - A*cos(2*M_PI*x[i]);
  return val;
};
std::vector<double> rastx0(10,-std::numeric_limits<double>::max()); // auto x0 in [-4,4].
CMAParameters<> rastrigin_params(10,&rastx0.front(),5.0,400,1234); // 1234 is seed.

FitFunc elli = [](const double *x, const int N)
{
  if (N == 1)
    return x[0] * x[0];
  double val = 0.0;
  for (int i=0;i<N;i++)
    val += exp(log(1e3)*2.0*static_cast<double>(i)/static_cast<double>((N-1))) * x[i]*x[i];
  return val;
};

GradFunc grad_elli = [](const double *x, const int N)
{
  dVec grad(N);
  if (N == 1)
    {
      grad(0) = 2.0*x[0];
      return grad;
    }
  for (int i=0;i<N;i++)
    grad(i) = exp(log(1e3)*2.0*static_cast<double>(i)/static_cast<double>((N-1)))*2.0*x[i];
  return grad;
};

FitFunc tablet = [](const double *x, const int N)
{
  double val = 1e6*x[0]*x[0];
  for (int i=1;i<N;i++)
    val += x[i]*x[i];
  return val;
};

GradFunc grad_tablet = [](const double *x, const int N)
{
  dVec grad(N);
  grad(0) = 1e6*2.0*x[0];
  for (int i=0;i<N;i++)
    grad(i) = 2.0*x[i];
  return grad;
};

FitFunc cigar = [](const double *x, const int N)
{
  double val = 0.0;
  for (int i=1;i<N;i++)
    val += x[i]*x[i];
  val *= 1e6;
  val += x[0]*x[0];
  return val;
};

FitFunc ellirot = [](const double *x, const int N)
{
  if (N == 1)
    return x[0]*x[0];
  dMat b = orthogonalBasis(N);
  double val = 0.0;
  for (int i=0;i<N;i++)
    {
      double y = 0.0;
      for (int k=0;k<N;k++)
	y += b(i,k)*x[k];
      val += exp(log(1e3)*2.0*static_cast<double>(i)/(N-1)) * y*y;
    }
  return val;
};

FitFunc diffpow = [](const double *x, const int N)
{
  if (N == 1)
    return x[0]*x[0];
  double val = 0.0;
  for (int i=0;i<N;i++)
    val += pow(fabs(x[i]),2.0+10.0*static_cast<double>(i)/(N-1));
  return val;
};

FitFunc diffpowrot = [](const double *x, const int N)
{
  if (N == 1)
    return x[0]*x[0];
  dMat b = orthogonalBasis(N);
  double val = 0.0;
  for (int i=0;i<N;i++)
    {
      double y = 0.0;
      for (int k=0;k<N;k++)
	y += b(i,k)*x[k];
      val += pow(fabs(y),2.0+10.0*static_cast<double>(i)/(N-1));
    }
  return val;
};

FitFunc hardcos = [](const double *x, const int N)
{
  double sum = 0.0;
  for (int i=0;i<N;i++)
    sum += x[i]*x[i];
  sum*=(cos(sum)+2.0);
  return sum;
};

std::map<std::string,FitFunc> mfuncs;
std::map<std::string,GradFunc> mgfuncs;
std::map<std::string,Candidate> msols;
std::map<std::string,CMAParameters<>> mparams;
std::map<std::string,FitFunc>::const_iterator mit;
std::map<std::string,Candidate>::const_iterator fmit;
std::map<std::string,CMAParameters<>>::const_iterator pmit;

void fillupfuncs()
{
  mfuncs["frand"]=frand;
  mfuncs["ackleys"]=ackleys;
  msols["ackleys"]=Candidate(0.0,dVec::Constant(2,0));
  mfuncs["fsphere"]=fsphere;
  mgfuncs["fsphere"]=grad_fsphere;
  msols["fsphere"]=Candidate(0.0,dVec::Constant(20,0));
  mfuncs["cigtab"]=cigtab;
  mfuncs["rosenbrock"]=rosenbrock;
  mgfuncs["rosenbrock"]=grad_rosenbrock;
  msols["rosenbrock"]=Candidate(0.0,dVec::Constant(20,1));
  mfuncs["beale"]=beale;
  mfuncs["goldstein_price"]=goldstein_price;
  mfuncs["booth"]=booth;
  mfuncs["bukin"]=bukin;
  mfuncs["matyas"]=matyas;
  mfuncs["levi"]=levi;
  mfuncs["camel"]=camel;
  mfuncs["easom"]=easom;
  mfuncs["crossintray"]=crossintray;
  mfuncs["eggholder"]=eggholder;
  mfuncs["holdertable"]=holdertable;
  mfuncs["mccormick"]=mccormick;
  mfuncs["schaffer2"]=schaffer2;
  mfuncs["schaffer4"]=schaffer4;
  mfuncs["styblinski_tang"]=styblinski_tang;
  mfuncs["rastrigin"]=rastrigin;
  msols["rastrigin"]=Candidate(0.0,dVec::Constant(10,1));
  rastrigin_params.set_x0(5.0);
  mparams["rastrigin"]=rastrigin_params;
  mfuncs["elli"]=elli;
  mgfuncs["elli"]=grad_elli;
  msols["elli"]=Candidate(0.0,dVec::Constant(10,0));
  mfuncs["tablet"]=tablet;
  mgfuncs["tablet"]=grad_tablet;
  msols["tablet"]=Candidate(0.0,dVec::Constant(10,0));
  mfuncs["cigar"]=cigar;
  msols["cigar"]=Candidate(0.0,dVec::Constant(10,0));
  mfuncs["ellirot"]=ellirot;
  msols["ellirot"]=Candidate(0.0,dVec::Constant(10,0));
  mfuncs["diffpow"]=diffpow;
  mfuncs["diffpowrot"]=diffpowrot;
  mfuncs["hardcos"]=hardcos;
}

void printAvailFuncs()
{
  std::cout << "available functions: ";
  for (auto imap: mfuncs)
    std::cout << imap.first << " ";
  std::cout << std::endl;
}

// command line options.
DEFINE_string(fname,"fsphere","name of the function to optimize");
DEFINE_int32(dim,2,"problem dimension");
DEFINE_int32(lambda,-1,"number of offsprings");
DEFINE_int32(max_iter,-1,"maximum number of iteration (-1 for unlimited)");
DEFINE_int32(max_fevals,-1,"maximum budget as number of function evaluations (-1 for unlimited)");
DEFINE_bool(list,false,"returns a list of available functions");
DEFINE_bool(all,false,"test on all functions");
DEFINE_double(epsilon,1e-10,"epsilon on function result testing, with --all");
DEFINE_string(fplot,"","file where to store data for later plotting of results and internal states");
DEFINE_double(sigma0,-1.0,"initial value for step-size sigma (-1.0 for automated value)");
DEFINE_double(x0,-std::numeric_limits<double>::max(),"initial value for all components of the mean vector (-DBL_MAX for automated value)");
DEFINE_uint64(seed,0,"seed for random generator");
DEFINE_string(alg,"cmaes","algorithm, among cmaes, ipop, bipop, acmaes, aipop, abipop, sepcmaes, sepipop, sepbipop, sepacmaes, sepaipop, sepabipop");
DEFINE_bool(lazy_update,false,"covariance lazy update");
DEFINE_string(boundtype,"none","treatment applied to bounds, none or pwq (piecewise linear / quadratic) transformation");
DEFINE_double(lbound,std::numeric_limits<double>::max()/-1e2,"lower bound to parameter vector");
DEFINE_double(ubound,std::numeric_limits<double>::max()/1e2,"upper bound to parameter vector");
DEFINE_bool(quiet,false,"no intermediate output");
DEFINE_bool(le,false,"whether to return profile likelihood error bounds around the minimum");
DEFINE_double(le_fup,0.1,"deviation from the minimum as the size of the confidence interval for profile likelihood computation");
DEFINE_double(le_delta,0.1,"tolerance factor around the fup confidence interval for profile likelihood computation");
DEFINE_int32(le_samplesize,10,"max number of steps of linesearch for computing the profile likelihood in every direction");
DEFINE_bool(noisy,false,"whether the objective function is noisy, automatically fits certain parameters");
DEFINE_string(contour,"","two comma-separated variable indexes to which passes a contour to be computed as a set of additional points");
DEFINE_bool(linscaling,false,"whether to automatically scale parameter space linearly so that parameter sensitivity is similar across all dimensions (requires -lbound and/or -ubound");
DEFINE_double(ftarget,-std::numeric_limits<double>::infinity(),"objective function target when known");
DEFINE_int32(restarts,9,"maximum number of restarts, applies to IPOP and BIPOP algorithms");
DEFINE_bool(with_gradient,false,"whether to use the function gradient when available in closed form");
DEFINE_bool(with_num_gradient,false,"whether to use numerical gradient injection");
DEFINE_bool(with_edm,false,"whether to compute expected distance to minimum when optimization has completed");
DEFINE_bool(mt,false,"whether to use parallel evaluation of objective function");
<<<<<<< HEAD
DEFINE_bool(kl,false,"whether to compute KL divergence in between two steps");
=======
DEFINE_int32(max_hist,-1,"maximum stored history, helps mitigate the memory usage though preventing the 'stagnation' criteria to trigger");
DEFINE_bool(no_stagnation,false,"deactivate stagnation stopping criteria");
DEFINE_bool(no_tolx,false,"deactivate tolX stopping criteria");
DEFINE_bool(no_automaxiter,false,"deactivate automaxiter stopping criteria");
DEFINE_bool(no_tolupsigma,false,"deactivate tolupsigma stopping criteria");
>>>>>>> 0cdde09a

template <class TGenoPheno=GenoPheno<NoBoundStrategy,NoScalingStrategy>>
CMASolutions cmaes_opt()
{
  double lbounds[FLAGS_dim];
  double ubounds[FLAGS_dim];
  for (int i=0;i<FLAGS_dim;i++)
    {
      lbounds[i] = FLAGS_lbound;
      ubounds[i] = FLAGS_ubound;
    }
  TGenoPheno gp(lbounds,ubounds,FLAGS_dim);
  std::vector<double> x0(FLAGS_dim,FLAGS_x0);
  CMAParameters<TGenoPheno> cmaparams(FLAGS_dim,&x0.front(),FLAGS_sigma0,FLAGS_lambda,FLAGS_seed,gp);
  cmaparams.set_max_iter(FLAGS_max_iter);
  cmaparams.set_max_fevals(FLAGS_max_fevals);
  cmaparams.set_restarts(FLAGS_restarts);
  cmaparams.set_fplot(FLAGS_fplot);
  cmaparams.set_lazy_update(FLAGS_lazy_update);
  cmaparams.set_quiet(FLAGS_quiet);
  cmaparams.set_gradient(FLAGS_with_gradient || FLAGS_with_num_gradient);
  cmaparams.set_edm(FLAGS_with_edm);
  cmaparams.set_mt_feval(FLAGS_mt);
  if (FLAGS_ftarget != -std::numeric_limits<double>::infinity())
    cmaparams.set_ftarget(FLAGS_ftarget);
  if (FLAGS_noisy)
    cmaparams.set_noisy();
  cmaparams._kl = FLAGS_kl;
  if (FLAGS_alg == "cmaes")
    cmaparams.set_algo(CMAES_DEFAULT);
  else if (FLAGS_alg == "ipop")
    cmaparams.set_algo(IPOP_CMAES);
  else if (FLAGS_alg == "bipop")
    cmaparams.set_algo(BIPOP_CMAES);
  else if (FLAGS_alg == "acmaes")
    cmaparams.set_algo(aCMAES);
  else if (FLAGS_alg == "aipop")
    cmaparams.set_algo(aIPOP_CMAES);
  else if (FLAGS_alg == "abipop")
    cmaparams.set_algo(aBIPOP_CMAES);
  else if (FLAGS_alg == "sepcmaes")
    cmaparams.set_algo(sepCMAES);
  else if (FLAGS_alg == "sepipop")
    cmaparams.set_algo(sepIPOP_CMAES);
  else if (FLAGS_alg == "sepbipop")
    cmaparams.set_algo(sepBIPOP_CMAES);
  else if (FLAGS_alg == "sepacmaes")
    cmaparams.set_algo(sepaCMAES);
  else if (FLAGS_alg == "sepaipop")
    cmaparams.set_algo(sepaIPOP_CMAES);
  else if (FLAGS_alg == "sepabipop")
    cmaparams.set_algo(sepaBIPOP_CMAES);
  else
    {
      LOG(ERROR) << "unknown algorithm flavor " << FLAGS_alg << std::endl;
      exit(-1);
    }
  if (FLAGS_no_automaxiter)
    cmaparams.set_stopping_criteria(AUTOMAXITER,false);
  if (FLAGS_no_stagnation)
    cmaparams.set_stopping_criteria(STAGNATION,false);
  if (FLAGS_no_tolx)
    cmaparams.set_stopping_criteria(TOLX,false);
  if (FLAGS_no_tolupsigma)
    cmaparams.set_stopping_criteria(TOLUPSIGMA,false);
  
  CMASolutions cmasols;
  if (!FLAGS_with_gradient)
    cmasols = cmaes<>(mfuncs[FLAGS_fname],cmaparams);
  else cmasols = cmaes<>(mfuncs[FLAGS_fname],cmaparams,CMAStrategy<CovarianceUpdate,TGenoPheno>::_defaultPFunc,mgfuncs[FLAGS_fname]);
  std::cout << "Minimization completed in " << cmasols._elapsed_time / 1000.0 << " seconds\n";
  if (cmasols._run_status >= 0 && FLAGS_le)
    {
      std::cout << "Now computing confidence interval around minimum for a deviation of " << FLAGS_le_fup << " (fval=" << cmasols.best_candidate()._fvalue + FLAGS_le_fup << ")\n";
      for (int k=0;k<FLAGS_dim;k++)
	errstats<TGenoPheno>::profile_likelihood(mfuncs[FLAGS_fname],cmaparams,cmasols,k,false,
						 FLAGS_le_samplesize,FLAGS_le_fup,FLAGS_le_delta);
    }
<<<<<<< HEAD
  if (!FLAGS_contour.empty())
    {
      std::vector<std::string> contour_indexes_str = split(FLAGS_contour,',');
      std::pair<int,int> contour_indexes;
      contour_indexes.first = atoi(contour_indexes_str.at(0).c_str());
      contour_indexes.second = atoi(contour_indexes_str.at(1).c_str());
      std::cout << "Now computing contour passing through point (" << contour_indexes.first << "," << contour_indexes.second << ")\n";
      contour ct = errstats<TGenoPheno>::contour_points(mfuncs[FLAGS_fname],contour_indexes.first,contour_indexes.second,
							4,cmaparams,cmasols);
      std::cout << ct << std::endl;
    }
  std::cout << "Done!\n";
=======
  if (cmasols.run_status() < 0)
    LOG(INFO) << "optimization failed with termination criteria " << cmasols.run_status() << std::endl;
  LOG(INFO) << "optimization took " << cmasols.elapsed_time() / 1000.0 << " seconds\n";
  if (cmasols.best_candidate().get_x_size() <= 1000)
    {
      cmasols.print(std::cout,false,cmaparams.get_gp());
      std::cout << std::endl;
    }
  if (FLAGS_with_edm)
    LOG(INFO) << "EDM=" << cmasols.edm() << " / EDM/fm=" << cmasols.edm() / cmasols.best_candidate().get_fvalue() << std::endl;
>>>>>>> 0cdde09a
  return cmasols;
}

int main(int argc, char *argv[])
{
  google::ParseCommandLineFlags(&argc, &argv, true);
#ifdef HAVE_GLOG
  google::InitGoogleLogging(argv[0]);
  FLAGS_logtostderr=1;
  google::SetLogDestination(google::INFO,"");
  //FLAGS_log_prefix=false;
#endif
  
  fillupfuncs();
  
  if (FLAGS_list)
    {
      printAvailFuncs();
      exit(1);
    }
  else if (FLAGS_all)
    {
      mit = mfuncs.begin();
      while(mit!=mfuncs.end())
	{
	  if ((fmit=msols.find((*mit).first))==msols.end())
	    {
	      ++mit;
	      continue;
	    }
	  int dim = msols[(*mit).first].get_x_dvec().rows();
	  std::vector<double> x0(dim,FLAGS_x0);
	  CMAParameters<> cmaparams(dim,&x0.front(),FLAGS_sigma0,FLAGS_lambda);
	  cmaparams.set_max_iter(FLAGS_max_iter);
	  if ((pmit=mparams.find((*mit).first))!=mparams.end())
	    cmaparams = (*pmit).second;
	  cmaparams.set_quiet(true);
	  cmaparams.set_lazy_update(FLAGS_lazy_update);
	  if (FLAGS_alg == "cmaes")
	    cmaparams.set_algo(CMAES_DEFAULT);
	  else if (FLAGS_alg == "ipop")
	    cmaparams.set_algo(IPOP_CMAES);
	  else if (FLAGS_alg == "bipop")
	    cmaparams.set_algo(BIPOP_CMAES);
	  else if (FLAGS_alg == "acmaes")
	    cmaparams.set_algo(aCMAES);
	  else if (FLAGS_alg == "aipop")
	    cmaparams.set_algo(aIPOP_CMAES);
	  else if (FLAGS_alg == "abipop")
	    cmaparams.set_algo(aBIPOP_CMAES);
	  CMASolutions cmasols = cmaes<>(mfuncs[(*mit).first],cmaparams);
	  Candidate c = cmasols.best_candidate();
	  //TODO: check on solution in x space.
	  if (compEp(c.get_fvalue(),(*fmit).second.get_fvalue(),FLAGS_epsilon))
	    LOG(INFO) << (*mit).first << " -- OK\n";
	  else LOG(INFO) << (*mit).first << " -- FAILED - f-value=" << c.get_fvalue() << " / expected f-value=" << (*fmit).second.get_fvalue() << std::endl;
	  ++mit;
	}
      exit(1);
    }
  
  if ((mit=mfuncs.find(FLAGS_fname))==mfuncs.end())
    {
      LOG(ERROR) << FLAGS_fname << " function does not exist, run with --list to get the list of all functions. Exiting.\n";
      printAvailFuncs();
      exit(1);
    }
  CMASolutions cmasols;
  if (FLAGS_boundtype == "none")
    {
      if (!FLAGS_linscaling)
	cmasols = cmaes_opt<>();
      else cmasols = cmaes_opt<GenoPheno<NoBoundStrategy,linScalingStrategy>>();
    }
  else if (FLAGS_boundtype == "pwq")
    {
      if (!FLAGS_linscaling)
	cmasols = cmaes_opt<GenoPheno<pwqBoundStrategy>>();
      else cmasols = cmaes_opt<GenoPheno<pwqBoundStrategy,linScalingStrategy>>();
    }
  else
    {
      LOG(ERROR) << "Unknown boundtype " << FLAGS_boundtype << std::endl;
      exit(-1);
    }
<<<<<<< HEAD
  if (cmasols._run_status < 0)
      LOG(INFO) << "optimization failed with termination criteria " << cmasols._run_status << std::endl;
  LOG(INFO) << "optimization took " << cmasols._elapsed_time / 1000.0 << " seconds\n";
  LOG(INFO) << cmasols << std::endl;
  if (FLAGS_with_edm)
    LOG(INFO) << "EDM=" << cmasols._edm << " / EDM/fm=" << cmasols._edm / cmasols.best_candidate()._fvalue << std::endl;
  //cmasols.print(std::cout,1);
}
=======
}
>>>>>>> 0cdde09a
<|MERGE_RESOLUTION|>--- conflicted
+++ resolved
@@ -437,15 +437,12 @@
 DEFINE_bool(with_num_gradient,false,"whether to use numerical gradient injection");
 DEFINE_bool(with_edm,false,"whether to compute expected distance to minimum when optimization has completed");
 DEFINE_bool(mt,false,"whether to use parallel evaluation of objective function");
-<<<<<<< HEAD
 DEFINE_bool(kl,false,"whether to compute KL divergence in between two steps");
-=======
 DEFINE_int32(max_hist,-1,"maximum stored history, helps mitigate the memory usage though preventing the 'stagnation' criteria to trigger");
 DEFINE_bool(no_stagnation,false,"deactivate stagnation stopping criteria");
 DEFINE_bool(no_tolx,false,"deactivate tolX stopping criteria");
 DEFINE_bool(no_automaxiter,false,"deactivate automaxiter stopping criteria");
 DEFINE_bool(no_tolupsigma,false,"deactivate tolupsigma stopping criteria");
->>>>>>> 0cdde09a
 
 template <class TGenoPheno=GenoPheno<NoBoundStrategy,NoScalingStrategy>>
 CMASolutions cmaes_opt()
@@ -473,7 +470,7 @@
     cmaparams.set_ftarget(FLAGS_ftarget);
   if (FLAGS_noisy)
     cmaparams.set_noisy();
-  cmaparams._kl = FLAGS_kl;
+  cmaparams.set_kl(FLAGS_kl);
   if (FLAGS_alg == "cmaes")
     cmaparams.set_algo(CMAES_DEFAULT);
   else if (FLAGS_alg == "ipop")
@@ -516,15 +513,14 @@
   if (!FLAGS_with_gradient)
     cmasols = cmaes<>(mfuncs[FLAGS_fname],cmaparams);
   else cmasols = cmaes<>(mfuncs[FLAGS_fname],cmaparams,CMAStrategy<CovarianceUpdate,TGenoPheno>::_defaultPFunc,mgfuncs[FLAGS_fname]);
-  std::cout << "Minimization completed in " << cmasols._elapsed_time / 1000.0 << " seconds\n";
-  if (cmasols._run_status >= 0 && FLAGS_le)
-    {
-      std::cout << "Now computing confidence interval around minimum for a deviation of " << FLAGS_le_fup << " (fval=" << cmasols.best_candidate()._fvalue + FLAGS_le_fup << ")\n";
+  std::cout << "Minimization completed in " << cmasols.elapsed_time() / 1000.0 << " seconds\n";
+  if (cmasols.run_status() >= 0 && FLAGS_le)
+    {
+      std::cout << "Now computing confidence interval around minimum for a deviation of " << FLAGS_le_fup << " (fval=" << cmasols.best_candidate().get_fvalue() + FLAGS_le_fup << ")\n";
       for (int k=0;k<FLAGS_dim;k++)
 	errstats<TGenoPheno>::profile_likelihood(mfuncs[FLAGS_fname],cmaparams,cmasols,k,false,
 						 FLAGS_le_samplesize,FLAGS_le_fup,FLAGS_le_delta);
     }
-<<<<<<< HEAD
   if (!FLAGS_contour.empty())
     {
       std::vector<std::string> contour_indexes_str = split(FLAGS_contour,',');
@@ -537,7 +533,6 @@
       std::cout << ct << std::endl;
     }
   std::cout << "Done!\n";
-=======
   if (cmasols.run_status() < 0)
     LOG(INFO) << "optimization failed with termination criteria " << cmasols.run_status() << std::endl;
   LOG(INFO) << "optimization took " << cmasols.elapsed_time() / 1000.0 << " seconds\n";
@@ -548,7 +543,6 @@
     }
   if (FLAGS_with_edm)
     LOG(INFO) << "EDM=" << cmasols.edm() << " / EDM/fm=" << cmasols.edm() / cmasols.best_candidate().get_fvalue() << std::endl;
->>>>>>> 0cdde09a
   return cmasols;
 }
 
@@ -634,15 +628,4 @@
       LOG(ERROR) << "Unknown boundtype " << FLAGS_boundtype << std::endl;
       exit(-1);
     }
-<<<<<<< HEAD
-  if (cmasols._run_status < 0)
-      LOG(INFO) << "optimization failed with termination criteria " << cmasols._run_status << std::endl;
-  LOG(INFO) << "optimization took " << cmasols._elapsed_time / 1000.0 << " seconds\n";
-  LOG(INFO) << cmasols << std::endl;
-  if (FLAGS_with_edm)
-    LOG(INFO) << "EDM=" << cmasols._edm << " / EDM/fm=" << cmasols._edm / cmasols.best_candidate()._fvalue << std::endl;
-  //cmasols.print(std::cout,1);
-}
-=======
-}
->>>>>>> 0cdde09a
+}