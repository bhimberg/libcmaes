--- conflicted
+++ resolved
@@ -484,7 +484,6 @@
   CMASolutions cmasols;
   if (!FLAGS_with_gradient)
     cmasols = cmaes<>(mfuncs[FLAGS_fname],cmaparams);
-<<<<<<< HEAD
   else cmasols = cmaes<>(mfuncs[FLAGS_fname],cmaparams,CMAStrategy<CovarianceUpdate,TGenoPheno>::_defaultPFunc,mgfuncs[FLAGS_fname]);
   std::cout << "Minimization completed in " << cmasols._elapsed_time / 1000.0 << " seconds\n";
   if (cmasols._run_status >= 0 && FLAGS_le)
@@ -507,12 +506,6 @@
       std::cout << ct << std::endl;
     }
   std::cout << "Done!\n";
-=======
-  else
-    {
-      cmasols = cmaes<>(mfuncs[FLAGS_fname],cmaparams,CMAStrategy<CovarianceUpdate,TGenoPheno>::_defaultPFunc,mgfuncs[FLAGS_fname]);
-    }
->>>>>>> 7807ef32
   return cmasols;
 }
 
