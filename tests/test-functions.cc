--- conflicted
+++ resolved
@@ -489,17 +489,17 @@
   if (!FLAGS_with_gradient)
     cmasols = cmaes<>(mfuncs[FLAGS_fname],cmaparams);
   else cmasols = cmaes<>(mfuncs[FLAGS_fname],cmaparams,CMAStrategy<CovarianceUpdate,TGenoPheno>::_defaultPFunc,mgfuncs[FLAGS_fname]);
-  std::cout << "Minimization completed in " << cmasols._elapsed_time / 1000.0 << " seconds\n";
-  if (cmasols._run_status >= 0 && FLAGS_le)
-    {
-      std::cout << "Now computing confidence interval around minimum for a deviation of " << FLAGS_le_fup << " (fval=" << cmasols.best_candidate()._fvalue + FLAGS_le_fup << ")\n";
+  std::cout << "Minimization completed in " << cmasols.elapsed_time() / 1000.0 << " seconds\n";
+  if (cmasols.run_status() >= 0 && FLAGS_le)
+    {
+      std::cout << "Now computing confidence interval around minimum for a deviation of " << FLAGS_le_fup << " (fval=" << cmasols.best_candidate().get_fvalue() + FLAGS_le_fup << ")\n";
       for (int k=0;k<FLAGS_dim;k++)
 	errstats<TGenoPheno>::profile_likelihood(mfuncs[FLAGS_fname],cmaparams,cmasols,k,false,
 						 FLAGS_le_samplesize,FLAGS_le_fup,FLAGS_le_delta);
     }
   if (!FLAGS_contour.empty())
     {
-      cmaparams._quiet = true;
+      cmaparams.set_quiet(true);
       std::vector<std::string> contour_indexes_str = split(FLAGS_contour,',');
       std::pair<int,int> contour_indexes;
       contour_indexes.first = atoi(contour_indexes_str.at(0).c_str());
@@ -595,15 +595,9 @@
       LOG(ERROR) << "Unknown boundtype " << FLAGS_boundtype << std::endl;
       exit(-1);
     }
-<<<<<<< HEAD
-  if (cmasols._run_status < 0)
-      LOG(INFO) << "optimization failed with termination criteria " << cmasols._run_status << std::endl;
-  LOG(INFO) << "optimization took " << cmasols._elapsed_time / 1000.0 << " seconds\n";
-=======
   if (cmasols.run_status() < 0)
     LOG(INFO) << "optimization failed with termination criteria " << cmasols.run_status() << std::endl;
   LOG(INFO) << "optimization took " << cmasols.elapsed_time() / 1000.0 << " seconds\n";
->>>>>>> 7d8e85b5
   LOG(INFO) << cmasols << std::endl;
   if (FLAGS_with_edm)
     LOG(INFO) << "EDM=" << cmasols.edm() << " / EDM/fm=" << cmasols.edm() / cmasols.best_candidate().get_fvalue() << std::endl;
