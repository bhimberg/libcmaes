/**
 * CMA-ES, Covariance Matrix Adaptation Evolution Strategy
 * Copyright (c) 2014 Inria
 * Author: Emmanuel Benazera <emmanuel.benazera@lri.fr>
 *
 * This file is part of libcmaes.
 *
 * libcmaes is free software: you can redistribute it and/or modify
 * it under the terms of the GNU Lesser General Public License as published by
 * the Free Software Foundation, either version 3 of the License, or
 * (at your option) any later version.
 *
 * libcmaes is distributed in the hope that it will be useful,
 * but WITHOUT ANY WARRANTY; without even the implied warranty of
 * MERCHANTABILITY or FITNESS FOR A PARTICULAR PURPOSE.  See the
 * GNU Lesser General Public License for more details.
 *
 * You should have received a copy of the GNU Lesser General Public License
 * along with libcmaes.  If not, see <http://www.gnu.org/licenses/>.
 */

#include "cmaes.h"
#include "errstats.h"
#include <map>
#include <random>
#include <limits>
#include <iostream>
#include <cmath>
#include "llogging.h"

//#define STRIP_FLAG_HELP 1
#include <gflags/gflags.h>

#include <assert.h>

using namespace libcmaes;

std::vector<std::string> &split(const std::string &s, char delim, std::vector<std::string> &elems) {
  std::stringstream ss(s);
  std::string item;
  while (std::getline(ss, item, delim)) {
    elems.push_back(item);
  }
  return elems;
}

std::vector<std::string> split(const std::string &s, char delim) {
  std::vector<std::string> elems;
  split(s, delim, elems);
  return elems;
}

bool compEp(const double &a, const double &b, const double &epsilon)
{
  return fabs(a-b) <= epsilon;
}

dMat orthogonalBasis(const int N)
{
  static dMat b = dMat::Zero(N,N);
  static bool initialized = false;

  if (initialized)
    return b;
  
  std::random_device rd;
  std::normal_distribution<double> norm(0.0,1.0);
  std::mt19937 gen(rd()); //TODO: seed ?
  initialized = true;
  double sp = 0.0;
  
  for (int i=0;i<N;i++)
    {
      /* sample from Gaussian. */
      for (int j=0;j<N;j++)
	b(i,j) = norm(gen);
      /* substract projection of previous vectors */
      for (int j=i-1;j>=0;--j)
	{
	  sp = 0.0;
	  for (int k=0;k<N;++k)
	    sp += b(i,k)*b(j,k); // scalar product.
	  for (int k=0;k<N;k++)
	    b(i,k) -= sp * b(j,k);
	}
      sp = 0.0;
      for (int k=0;k<N;++k)
	sp += b(i,k)*b(i,k);
      for (int k=0;k<N;++k)
	b(i,k) /= sqrt(sp);
    }
  return b;
};

// frand for debug.
typedef std::mt19937 myrng; // Mersenne Twister.
myrng rng;
std::uniform_real_distribution<> uint_dist(0,1);
FitFunc frand = [](const double *x, const int N)
{
  return uint_dist(rng);
};

// classical test functions for single-objective optimization problems.
FitFunc ackleys = [](const double *x, const int N)
{
  return -20.0*exp(-0.2*sqrt(0.5*(x[0]*x[0]+x[1]*x[1]))) - exp(0.5*(cos(2.0*M_PI*x[0]) + cos(2.0*M_PI*x[1]))) + 20.0 + exp(1.0);
};

FitFunc fsphere = [](const double *x, const int N)
{
  double val = 0.0;
  for (int i=0;i<N;i++)
    val += x[i]*x[i];
  return val;
};

GradFunc grad_fsphere = [](const double *x, const int N)
{
  dVec grad(N);
  for (int i=0;i<N;i++)
    grad(i) = 2.0*x[i];
  return grad;
};

FitFunc cigtab = [](const double *x, const int N)
{
  int i;
  double sum = 1e4*x[0]*x[0] + 1e-4*x[1]*x[1];
  for(i = 2; i < N; ++i)
    sum += x[i]*x[i];
  return sum;
};

FitFunc rosenbrock = [](const double *x, const int N)
{
  double val = 0.0;
  for (int i=0;i<N-1;i++)
    {
      val += 100.0*pow((x[i+1]-x[i]*x[i]),2) + pow((x[i]-1.0),2);
    }
  return val;
};

GradFunc grad_rosenbrock = [](const double *x, const int N)
{
  dVec grad = dVec::Zero(N);
  for (int i=0;i<N-1;i++)
    {
      grad(i) = -400.0*x[i]*(x[i+1]-x[i]*x[i])-2.0*(1.0-x[i]);
      grad(i+1) += 200.0*(x[i+1]-x[i]*x[i]);
    }
  return grad;
};

FitFunc beale = [](const double *x, const int N)
{
  return pow(1.5-x[0]+x[0]*x[1],2) + pow(2.25 - x[0] + x[0]*x[1]*x[1],2) + pow(2.625-x[0]+x[0]*pow(x[1],3),2);
};

FitFunc goldstein_price = [](const double *x, const int N)
{
  return (1.0 + pow(x[0] + x[1] + 1.0,2)*(19.0-14.0*x[0]+3*x[0]*x[0]-14.0*x[1]+6*x[0]*x[1]+3*x[1]*x[1]))*(30.0+pow(2.0*x[0]-3.0*x[1],2)*(18.0-32.0*x[0]+12.0*x[0]*x[0]+48.0*x[1]-36.0*x[0]*x[1]+27.0*x[1]*x[1]));
};

FitFunc booth = [](const double *x, const int N)
{
  return pow(x[0]+2.0*x[1]-7,2) + pow(2*x[0]+x[1]-5,2);
};

FitFunc bukin = [](const double *x, const int N)
{
  return 100.0 * sqrt(fabs(x[1]-0.01*x[0]*x[0])) + 0.01*fabs(x[0]+10.0);
};

FitFunc matyas = [](const double *x, const int N)
{
  return 0.26*(x[0]*x[0]+x[1]*x[1])-0.48*x[0]*x[1];
};

FitFunc levi = [](const double *x, const int N)
{
  return pow(sin(3*M_PI*x[0]),2) + pow(x[0]-1,2) * (1.0+pow(sin(3*M_PI*x[1]),2)) + pow(x[1]-1,2)*(1.0+pow(sin(2.0*M_PI*x[1]),2));
};

FitFunc camel = [](const double *x, const int N)
{
  return 2.0*x[0]*x[0] - 1.05*pow(x[0],4) + pow(x[0],6)/6.0 + x[0]*x[1] + x[1]*x[1];
};

FitFunc easom = [](const double *x, const int N)
{
  return -cos(x[0])*cos(x[1])*exp(-(pow((x[0]-M_PI),2)+pow((x[1]-M_PI),2)));
};

FitFunc crossintray = [](const double *x, const int N)
{
  return -0.0001*pow(fabs(sin(x[0])*sin(x[1])*exp(fabs(100.0-sqrt(x[0]*x[0]+x[1]*x[1])/M_PI)))+1.0,0.1);
};

FitFunc eggholder = [](const double *x, const int N)
{
  return -(x[1]+47)*sin(sqrt(fabs(x[1]+0.5*x[0]+47.0))) - x[0]*sin(sqrt(fabs(x[0]-(x[1] + 47.0))));
};

FitFunc holdertable = [](const double *x, const int N)
{
  return -fabs(sin(x[0])*cos(x[1])*exp(fabs(1.0-sqrt(x[0]*x[0]+x[1]*x[1])/M_PI)));
};

FitFunc mccormick = [](const double *x, const int N)
{
  return sin(x[0]+x[1])+pow(x[0]-x[1],2) - 1.5*x[0] + 2.5*x[1] + 1.0;
};

FitFunc schaffer2 = [](const double *x, const int N)
{
  return 0.5 + (pow(sin(x[0]*x[0]-x[1]*x[1]),2)-0.5) / pow(1.0+0.001*(x[0]*x[0]+x[1]*x[1]),2);
};

FitFunc schaffer4 = [](const double *x, const int N)
{
  return 0.5 + (cos(sin(fabs(x[0]*x[0]-x[1]*x[1])))-0.5) / pow(1.0+0.001*(x[0]*x[0]+x[1]*x[1]),2);
};

FitFunc styblinski_tang = [](const double *x, const int N)
{
  double val = 0.0;
  for (int i=0;i<N;i++)
    val += pow(x[i],4) - 16.0*x[i]*x[i] + 5.0*x[i];
  return 0.5*val;
};

FitFunc rastrigin = [](const double *x, const int N)
{
  static double A = 10.0;
  double val = A*N;
  for (int i=0;i<N;i++)
    val += x[i]*x[i] - A*cos(2*M_PI*x[i]);
  return val;
};
std::vector<double> rastx0(10,-std::numeric_limits<double>::max()); // auto x0 in [-4,4].
CMAParameters<> rastrigin_params(10,&rastx0.front(),5.0,400,1234); // 1234 is seed.

FitFunc elli = [](const double *x, const int N)
{
  if (N == 1)
    return x[0] * x[0];
  double val = 0.0;
  for (int i=0;i<N;i++)
    val += exp(log(1e3)*2.0*static_cast<double>(i)/static_cast<double>((N-1))) * x[i]*x[i];
  return val;
};

GradFunc grad_elli = [](const double *x, const int N)
{
  dVec grad(N);
  if (N == 1)
    {
      grad(0) = 2.0*x[0];
      return grad;
    }
  for (int i=0;i<N;i++)
    grad(i) = exp(log(1e3)*2.0*static_cast<double>(i)/static_cast<double>((N-1)))*2.0*x[i];
  return grad;
};

FitFunc tablet = [](const double *x, const int N)
{
  double val = 1e6*x[0]*x[0];
  for (int i=1;i<N;i++)
    val += x[i]*x[i];
  return val;
};

GradFunc grad_tablet = [](const double *x, const int N)
{
  dVec grad(N);
  grad(0) = 1e6*2.0*x[0];
  for (int i=0;i<N;i++)
    grad(i) = 2.0*x[i];
  return grad;
};

FitFunc cigar = [](const double *x, const int N)
{
  double val = 0.0;
  for (int i=1;i<N;i++)
    val += x[i]*x[i];
  val *= 1e6;
  val += x[0]*x[0];
  return val;
};

FitFunc ellirot = [](const double *x, const int N)
{
  if (N == 1)
    return x[0]*x[0];
  dMat b = orthogonalBasis(N);
  double val = 0.0;
  for (int i=0;i<N;i++)
    {
      double y = 0.0;
      for (int k=0;k<N;k++)
	y += b(i,k)*x[k];
      val += exp(log(1e3)*2.0*static_cast<double>(i)/(N-1)) * y*y;
    }
  return val;
};

FitFunc diffpow = [](const double *x, const int N)
{
  if (N == 1)
    return x[0]*x[0];
  double val = 0.0;
  for (int i=0;i<N;i++)
    val += pow(fabs(x[i]),2.0+10.0*static_cast<double>(i)/(N-1));
  return val;
};

FitFunc diffpowrot = [](const double *x, const int N)
{
  if (N == 1)
    return x[0]*x[0];
  dMat b = orthogonalBasis(N);
  double val = 0.0;
  for (int i=0;i<N;i++)
    {
      double y = 0.0;
      for (int k=0;k<N;k++)
	y += b(i,k)*x[k];
      val += pow(fabs(y),2.0+10.0*static_cast<double>(i)/(N-1));
    }
  return val;
};

std::map<std::string,FitFunc> mfuncs;
std::map<std::string,GradFunc> mgfuncs;
std::map<std::string,Candidate> msols;
std::map<std::string,CMAParameters<>> mparams;
std::map<std::string,FitFunc>::const_iterator mit;
std::map<std::string,Candidate>::const_iterator fmit;
std::map<std::string,CMAParameters<>>::const_iterator pmit;

void fillupfuncs()
{
  mfuncs["frand"]=frand;
  mfuncs["ackleys"]=ackleys;
  msols["ackleys"]=Candidate(0.0,dVec::Constant(2,0));
  mfuncs["fsphere"]=fsphere;
  mgfuncs["fsphere"]=grad_fsphere;
  msols["fsphere"]=Candidate(0.0,dVec::Constant(20,0));
  mfuncs["cigtab"]=cigtab;
  mfuncs["rosenbrock"]=rosenbrock;
  mgfuncs["rosenbrock"]=grad_rosenbrock;
  msols["rosenbrock"]=Candidate(0.0,dVec::Constant(20,1));
  mfuncs["beale"]=beale;
  mfuncs["goldstein_price"]=goldstein_price;
  mfuncs["booth"]=booth;
  mfuncs["bukin"]=bukin;
  mfuncs["matyas"]=matyas;
  mfuncs["levi"]=levi;
  mfuncs["camel"]=camel;
  mfuncs["easom"]=easom;
  mfuncs["crossintray"]=crossintray;
  mfuncs["eggholder"]=eggholder;
  mfuncs["holdertable"]=holdertable;
  mfuncs["mccormick"]=mccormick;
  mfuncs["schaffer2"]=schaffer2;
  mfuncs["schaffer4"]=schaffer4;
  mfuncs["styblinski_tang"]=styblinski_tang;
  mfuncs["rastrigin"]=rastrigin;
  msols["rastrigin"]=Candidate(0.0,dVec::Constant(10,1));
  rastrigin_params.set_x0(5.0);
  mparams["rastrigin"]=rastrigin_params;
  mfuncs["elli"]=elli;
  mgfuncs["elli"]=grad_elli;
  msols["elli"]=Candidate(0.0,dVec::Constant(10,0));
  mfuncs["tablet"]=tablet;
  mgfuncs["tablet"]=grad_tablet;
  msols["tablet"]=Candidate(0.0,dVec::Constant(10,0));
  mfuncs["cigar"]=cigar;
  msols["cigar"]=Candidate(0.0,dVec::Constant(10,0));
  mfuncs["ellirot"]=ellirot;
  msols["ellirot"]=Candidate(0.0,dVec::Constant(10,0));
  mfuncs["diffpow"]=diffpow;
  mfuncs["diffpowrot"]=diffpowrot;
}

void printAvailFuncs()
{
  std::cout << "available functions: ";
  for (auto imap: mfuncs)
    std::cout << imap.first << " ";
  std::cout << std::endl;
}

// command line options.
DEFINE_string(fname,"fsphere","name of the function to optimize");
DEFINE_int32(dim,2,"problem dimension");
DEFINE_int32(lambda,-1,"number of offsprings");
DEFINE_int32(max_iter,-1,"maximum number of iteration (-1 for unlimited)");
DEFINE_int32(max_fevals,-1,"maximum budget as number of function evaluations (-1 for unlimited)");
DEFINE_bool(list,false,"returns a list of available functions");
DEFINE_bool(all,false,"test on all functions");
DEFINE_double(epsilon,1e-10,"epsilon on function result testing, with --all");
DEFINE_string(fplot,"","file where to store data for later plotting of results and internal states");
DEFINE_double(sigma0,-1.0,"initial value for step-size sigma (-1.0 for automated value)");
DEFINE_double(x0,-std::numeric_limits<double>::max(),"initial value for all components of the mean vector (-DBL_MAX for automated value)");
DEFINE_uint64(seed,0,"seed for random generator");
DEFINE_string(alg,"cmaes","algorithm, among cmaes, ipop, bipop, acmaes, aipop, abipop, sepcmaes, sepipop, sepbipop, sepacmaes, sepaipop, sepabipop");
DEFINE_bool(lazy_update,false,"covariance lazy update");
DEFINE_string(boundtype,"none","treatment applied to bounds, none or pwq (piecewise linear / quadratic) transformation");
DEFINE_double(lbound,std::numeric_limits<double>::max()/-1e2,"lower bound to parameter vector");
DEFINE_double(ubound,std::numeric_limits<double>::max()/1e2,"upper bound to parameter vector");
<<<<<<< HEAD
DEFINE_bool(quiet,false,"no intermediate output");
DEFINE_bool(le,false,"whether to return profile likelihood error bounds around the minimum");
DEFINE_double(le_fup,0.1,"deviation from the minimum as the size of the confidence interval for profile likelihood computation");
DEFINE_double(le_delta,0.1,"tolerance factor around the fup confidence interval for profile likelihood computation");
DEFINE_int32(le_samplesize,10,"max number of steps of linesearch for computing the profile likelihood in every direction");
DEFINE_bool(noisy,false,"whether the objective function is noisy, automatically fits certain parameters");
DEFINE_string(contour,"","two comma-separated variable indexes to which passes a contour to be computed as a set of additional points");
DEFINE_bool(linscaling,false,"whether to automatically scale parameter space linearly so that parameter sensitivity is similar across all dimensions (requires -lbound and/or -ubound");
DEFINE_double(ftarget,-std::numeric_limits<double>::infinity(),"objective function target when known");
DEFINE_int32(restarts,9,"maximum number of restarts, applies to IPOP and BIPOP algorithms");
DEFINE_bool(with_gradient,false,"whether to use the function gradient when available in closed form");
DEFINE_bool(with_num_gradient,false,"whether to use numerical gradient injection");
DEFINE_bool(with_edm,false,"whether to compute expected distance to minimum when optimization has completed");
DEFINE_bool(mt,false,"whether to use parallel evaluation of objective function");

template <class TGenoPheno=GenoPheno<NoBoundStrategy,NoScalingStrategy>>
=======
DEFINE_bool(kl,false,"whether to compute KL divergence in between two steps");

template <class TGenoPheno=GenoPheno<NoBoundStrategy>>
>>>>>>> b5080619
CMASolutions cmaes_opt()
{
  double lbounds[FLAGS_dim];
  double ubounds[FLAGS_dim];
  for (int i=0;i<FLAGS_dim;i++)
    {
      lbounds[i] = FLAGS_lbound;
      ubounds[i] = FLAGS_ubound;
    }
  TGenoPheno gp(lbounds,ubounds,FLAGS_dim);
  std::vector<double> x0(FLAGS_dim,FLAGS_x0);
  CMAParameters<TGenoPheno> cmaparams(FLAGS_dim,&x0.front(),FLAGS_sigma0,FLAGS_lambda,FLAGS_seed,gp);
  cmaparams.set_max_iter(FLAGS_max_iter);
  cmaparams.set_max_fevals(FLAGS_max_fevals);
  cmaparams.set_restarts(FLAGS_restarts);
  cmaparams._fplot = FLAGS_fplot;
  cmaparams._lazy_update = FLAGS_lazy_update;
<<<<<<< HEAD
  cmaparams._quiet = FLAGS_quiet;
  cmaparams._with_gradient = FLAGS_with_gradient || FLAGS_with_num_gradient;
  cmaparams._with_edm = FLAGS_with_edm;
  cmaparams._mt_feval = FLAGS_mt;
  if (FLAGS_ftarget != -std::numeric_limits<double>::infinity())
    cmaparams.set_ftarget(FLAGS_ftarget);
  if (FLAGS_noisy)
    cmaparams.set_noisy();
=======
  cmaparams._kl = FLAGS_kl;
>>>>>>> b5080619
  if (FLAGS_alg == "cmaes")
    cmaparams._algo = CMAES_DEFAULT;
  else if (FLAGS_alg == "ipop")
    cmaparams._algo = IPOP_CMAES;
  else if (FLAGS_alg == "bipop")
    cmaparams._algo = BIPOP_CMAES;
  else if (FLAGS_alg == "acmaes")
    cmaparams._algo = aCMAES;
  else if (FLAGS_alg == "aipop")
    cmaparams._algo = aIPOP_CMAES;
  else if (FLAGS_alg == "abipop")
    cmaparams._algo = aBIPOP_CMAES;
  else if (FLAGS_alg == "sepcmaes")
    cmaparams._algo = sepCMAES;
  else if (FLAGS_alg == "sepipop")
    cmaparams._algo = sepIPOP_CMAES;
  else if (FLAGS_alg == "sepbipop")
    cmaparams._algo = sepBIPOP_CMAES;
  else if (FLAGS_alg == "sepacmaes")
    cmaparams._algo = sepaCMAES;
  else if (FLAGS_alg == "sepaipop")
    cmaparams._algo = sepaIPOP_CMAES;
  else if (FLAGS_alg == "sepabipop")
    cmaparams._algo = sepaBIPOP_CMAES;
  else
    {
      LOG(ERROR) << "unknown algorithm flavor " << FLAGS_alg << std::endl;
      exit(-1);
    }
  CMASolutions cmasols;
  if (!FLAGS_with_gradient)
    cmasols = cmaes<>(mfuncs[FLAGS_fname],cmaparams);
  else cmasols = cmaes<>(mfuncs[FLAGS_fname],cmaparams,CMAStrategy<CovarianceUpdate,TGenoPheno>::_defaultPFunc,mgfuncs[FLAGS_fname]);
  std::cout << "Minimization completed in " << cmasols._elapsed_time / 1000.0 << " seconds\n";
  if (cmasols._run_status >= 0 && FLAGS_le)
    {
      std::cout << "Now computing confidence interval around minimum for a deviation of " << FLAGS_le_fup << " (fval=" << cmasols.best_candidate()._fvalue + FLAGS_le_fup << ")\n";
      for (int k=0;k<FLAGS_dim;k++)
	errstats<TGenoPheno>::profile_likelihood(mfuncs[FLAGS_fname],cmaparams,cmasols,k,false,
						 FLAGS_le_samplesize,FLAGS_le_fup,FLAGS_le_delta);
    }
  if (!FLAGS_contour.empty())
    {
      std::vector<std::string> contour_indexes_str = split(FLAGS_contour,',');
      std::pair<int,int> contour_indexes;
      contour_indexes.first = atoi(contour_indexes_str.at(0).c_str());
      contour_indexes.second = atoi(contour_indexes_str.at(1).c_str());
      std::cout << "Now computing contour passing through point (" << contour_indexes.first << "," << contour_indexes.second << ")\n";
      contour ct = errstats<TGenoPheno>::contour_points(mfuncs[FLAGS_fname],contour_indexes.first,contour_indexes.second,
							4,cmaparams,cmasols);
      std::cout << ct << std::endl;
    }
  std::cout << "Done!\n";
  return cmasols;
}

int main(int argc, char *argv[])
{
  google::ParseCommandLineFlags(&argc, &argv, true);
#ifdef HAVE_GLOG
  google::InitGoogleLogging(argv[0]);
  FLAGS_logtostderr=1;
  google::SetLogDestination(google::INFO,"");
  //FLAGS_log_prefix=false;
#endif
  
  fillupfuncs();
  
  if (FLAGS_list)
    {
      printAvailFuncs();
      exit(1);
    }
  else if (FLAGS_all)
    {
      mit = mfuncs.begin();
      while(mit!=mfuncs.end())
	{
	  if ((fmit=msols.find((*mit).first))==msols.end())
	    {
	      ++mit;
	      continue;
	    }
	  int dim = msols[(*mit).first]._x.rows();
	  std::vector<double> x0(dim,FLAGS_x0);
	  CMAParameters<> cmaparams(dim,&x0.front(),FLAGS_sigma0,FLAGS_lambda);
	  cmaparams._max_iter = FLAGS_max_iter;
	  if ((pmit=mparams.find((*mit).first))!=mparams.end())
	    cmaparams = (*pmit).second;
	  cmaparams._quiet = true;
	  cmaparams._lazy_update = FLAGS_lazy_update;
	  if (FLAGS_alg == "cmaes")
	    cmaparams._algo = CMAES_DEFAULT;
	  else if (FLAGS_alg == "ipop")
	    cmaparams._algo = IPOP_CMAES;
	  else if (FLAGS_alg == "bipop")
	    cmaparams._algo = BIPOP_CMAES;
	  else if (FLAGS_alg == "acmaes")
	    cmaparams._algo = aCMAES;
	  else if (FLAGS_alg == "aipop")
	    cmaparams._algo = aIPOP_CMAES;
	  else if (FLAGS_alg == "abipop")
	    cmaparams._algo = aBIPOP_CMAES;
	  CMASolutions cmasols = cmaes<>(mfuncs[(*mit).first],cmaparams);
	  Candidate c = cmasols.best_candidate();
	  //TODO: check on solution in x space.
	  if (compEp(c._fvalue,(*fmit).second._fvalue,FLAGS_epsilon))
	    LOG(INFO) << (*mit).first << " -- OK\n";
	  else LOG(INFO) << (*mit).first << " -- FAILED - f-value=" << c._fvalue << " / expected f-value=" << (*fmit).second._fvalue << std::endl;
	  ++mit;
	}
      exit(1);
    }
  
  if ((mit=mfuncs.find(FLAGS_fname))==mfuncs.end())
    {
      LOG(ERROR) << FLAGS_fname << " function does not exist, run with --list to get the list of all functions. Exiting.\n";
      printAvailFuncs();
      exit(1);
    }
  CMASolutions cmasols;
  if (FLAGS_boundtype == "none")
    {
      if (!FLAGS_linscaling)
	cmasols = cmaes_opt<>();
      else cmasols = cmaes_opt<GenoPheno<NoBoundStrategy,linScalingStrategy>>();
    }
  else if (FLAGS_boundtype == "pwq")
    {
      if (!FLAGS_linscaling)
	cmasols = cmaes_opt<GenoPheno<pwqBoundStrategy>>();
      else cmasols = cmaes_opt<GenoPheno<pwqBoundStrategy,linScalingStrategy>>();
    }
  else
    {
      LOG(ERROR) << "Unknown boundtype " << FLAGS_boundtype << std::endl;
      exit(-1);
    }
  if (cmasols._run_status < 0)
      LOG(INFO) << "optimization failed with termination criteria " << cmasols._run_status << std::endl;
  LOG(INFO) << "optimization took " << cmasols._elapsed_time / 1000.0 << " seconds\n";
  LOG(INFO) << cmasols << std::endl;
  if (FLAGS_with_edm)
    LOG(INFO) << "EDM=" << cmasols._edm << " / EDM/fm=" << cmasols._edm / cmasols.best_candidate()._fvalue << std::endl;
  //cmasols.print(std::cout,1);
}<|MERGE_RESOLUTION|>--- conflicted
+++ resolved
@@ -413,7 +413,6 @@
 DEFINE_string(boundtype,"none","treatment applied to bounds, none or pwq (piecewise linear / quadratic) transformation");
 DEFINE_double(lbound,std::numeric_limits<double>::max()/-1e2,"lower bound to parameter vector");
 DEFINE_double(ubound,std::numeric_limits<double>::max()/1e2,"upper bound to parameter vector");
-<<<<<<< HEAD
 DEFINE_bool(quiet,false,"no intermediate output");
 DEFINE_bool(le,false,"whether to return profile likelihood error bounds around the minimum");
 DEFINE_double(le_fup,0.1,"deviation from the minimum as the size of the confidence interval for profile likelihood computation");
@@ -428,13 +427,9 @@
 DEFINE_bool(with_num_gradient,false,"whether to use numerical gradient injection");
 DEFINE_bool(with_edm,false,"whether to compute expected distance to minimum when optimization has completed");
 DEFINE_bool(mt,false,"whether to use parallel evaluation of objective function");
+DEFINE_bool(kl,false,"whether to compute KL divergence in between two steps");
 
 template <class TGenoPheno=GenoPheno<NoBoundStrategy,NoScalingStrategy>>
-=======
-DEFINE_bool(kl,false,"whether to compute KL divergence in between two steps");
-
-template <class TGenoPheno=GenoPheno<NoBoundStrategy>>
->>>>>>> b5080619
 CMASolutions cmaes_opt()
 {
   double lbounds[FLAGS_dim];
@@ -452,7 +447,6 @@
   cmaparams.set_restarts(FLAGS_restarts);
   cmaparams._fplot = FLAGS_fplot;
   cmaparams._lazy_update = FLAGS_lazy_update;
-<<<<<<< HEAD
   cmaparams._quiet = FLAGS_quiet;
   cmaparams._with_gradient = FLAGS_with_gradient || FLAGS_with_num_gradient;
   cmaparams._with_edm = FLAGS_with_edm;
@@ -461,9 +455,7 @@
     cmaparams.set_ftarget(FLAGS_ftarget);
   if (FLAGS_noisy)
     cmaparams.set_noisy();
-=======
   cmaparams._kl = FLAGS_kl;
->>>>>>> b5080619
   if (FLAGS_alg == "cmaes")
     cmaparams._algo = CMAES_DEFAULT;
   else if (FLAGS_alg == "ipop")
