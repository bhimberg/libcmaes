/**
 * CMA-ES, Covariance Matrix Adaptation Evolution Strategy
 * Copyright (c) 2014 INRIA
 * Author: Emmanuel Benazera <emmanuel.benazera@lri.fr>
 *
 * This file is part of libcmaes.
 *
 * libcmaes is free software: you can redistribute it and/or modify
 * it under the terms of the GNU Lesser General Public License as published by
 * the Free Software Foundation, either version 3 of the License, or
 * (at your option) any later version.
 *
 * libcmaes is distributed in the hope that it will be useful,
 * but WITHOUT ANY WARRANTY; without even the implied warranty of
 * MERCHANTABILITY or FITNESS FOR A PARTICULAR PURPOSE.  See the
 * GNU Lesser General Public License for more details.
 *
 * You should have received a copy of the GNU Lesser General Public License
 * along with libcmaes.  If not, see <http://www.gnu.org/licenses/>.
 */

#include "errstats.h"
#include <llogging.h>
#include <iostream>

namespace libcmaes
{
  
  template <class TGenoPheno>
  pli errstats<TGenoPheno>::profile_likelihood(FitFunc &func,
					       const CMAParameters<TGenoPheno> &parameters,
					       CMASolutions &cmasol,
					       const int &k,
					       const bool &curve,
					       const int &samplesize,
					       const double &fup,
					       const double &delta,
					       const int &maxiters)
  {
    dVec x = cmasol.best_candidate().get_x_dvec();
    double minfvalue = cmasol.best_candidate().get_fvalue();
    dVec phenox = parameters._gp.pheno(x);
    
    //debug
    /*std::cout << "xk=" << x[k] << " / minfvalue=" << minfvalue << std::endl;
      std::cout << "phenox=" << phenox.transpose() << std::endl;*/
    //debug

<<<<<<< HEAD
    pli le(k,samplesize,parameters.dim(),parameters.get_gp().pheno(x),minfvalue,fup,delta);

=======
    pli le(k,samplesize,parameters._dim,parameters._gp.pheno(x),minfvalue,fup,delta);
    
>>>>>>> 780116c5
    errstats<TGenoPheno>::profile_likelihood_search(func,parameters,le,cmasol,k,false,samplesize,fup,delta,maxiters,curve); // positive direction
    errstats<TGenoPheno>::profile_likelihood_search(func,parameters,le,cmasol,k,true,samplesize,fup,delta,maxiters,curve);  // negative direction
    
    le.setErrMinMax();
    cmasol._pls.insert(std::pair<int,pli>(k,le));
    return le;
  }

  template <class TGenoPheno>
  void errstats<TGenoPheno>::profile_likelihood_search(FitFunc &func,
						       const CMAParameters<TGenoPheno> &parameters,
						       pli &le,
						       const CMASolutions &cmasol,
						       const int &k,
						       const bool &neg,
						       const int &samplesize,
						       const double &fup,
						       const double &delta,
						       const int &maxiters,
						       const bool &curve)
  {
    int sign = neg ? -1 : 1;
    dVec x = cmasol.best_candidate().get_x_dvec();
    double xk = x[k];
    double minfvalue = cmasol.best_candidate().get_fvalue();
    double nminfvalue = minfvalue;
    CMASolutions citsol = cmasol;
    int i = 0;
    int n = 10;
    double d = sign * xk * 0.1; // adhoc.
    bool linit = true;
    while(true)
      {
	// get a new xk point.
	errstats<TGenoPheno>::take_linear_step(func,parameters,k,minfvalue,fup,delta,n,linit,cmasol.eigenvectors(),d,x);
	linit = false;
	
	//debug
	//std::cout << "new xk point: " << x.transpose() << std::endl;
	//debug
	
	// minimize.
	//dVec nx;
	CMASolutions ncitsol = errstats<TGenoPheno>::optimize_pk(func,parameters,citsol,k,x);
	if (ncitsol._run_status < 0)
	  {
	    LOG(ERROR) << "profile likelihood linesearch: optimization error " << ncitsol._run_status << " -- " << ncitsol.status_msg() << std::endl;
	    // pad and return.
	    for (int j=0;j<samplesize;j++)
	      {
		le._fvaluem[samplesize+sign*(1+j)] = le._fvaluem[samplesize];
		le._xm.row(samplesize+sign*(1+j)) = le._xm.row(samplesize);
		le._err[samplesize+sign*(1+j)] = ncitsol._run_status;
	      }
	      return;
	  }
	else if (ncitsol.best_candidate().get_fvalue() < 1e-1*minfvalue)
	  {
	    LOG(ERROR) << "profile likelihood finds new minimum: " << ncitsol.best_candidate().get_fvalue() << std::endl;
	    // pad and return.
	    for (int j=0;j<samplesize;j++)
	      {
		le._fvaluem[samplesize+sign*(1+j)] = le._fvaluem[samplesize];
		le._xm.row(samplesize+sign*(1+j)) = le._xm.row(samplesize);
		le._err[samplesize+sign*(1+j)] = ncitsol._run_status;
	      }
	      return;
	  }
	else // update current point and solution.
	  {
	    x = ncitsol.best_candidate().get_x_dvec();
	    nminfvalue = ncitsol.best_candidate().get_fvalue();
	  }
	
	// store points.
	dVec phenobx = parameters._gp.pheno(ncitsol.best_candidate().get_x_dvec());
	if (curve)
	  {
	    le._fvaluem[samplesize+sign*(1+i)] = ncitsol.best_candidate().get_fvalue();
	    le._xm.row(samplesize+sign*(1+i)) = phenobx.transpose();
	    le._err[samplesize+sign*(1+i)] = ncitsol._run_status;
	  }

	bool iterend = (fabs(nminfvalue-minfvalue-fup) <= 0.1 * fup);

	//debug
	//std::cerr << "iterend=" << iterend << " / nminfvalue=" << nminfvalue << std::endl;
	//debug
	
	if (!curve && iterend)
	  {
	    // pad and return.
	    for (int j=0;j<samplesize;j++)
	      {
		le._fvaluem[samplesize+sign*(1+j)] = ncitsol.best_candidate().get_fvalue();
		le._xm.row(samplesize+sign*(1+j)) = phenobx.transpose();
		le._err[samplesize+sign*(1+j)] = ncitsol._run_status;
	      }
	    return;
	  }
	++i;
	if (curve && i == samplesize)
	  break;
	if (i == maxiters)
	  break;
      }
  }

  template <class TGenoPheno>
  void errstats<TGenoPheno>::take_linear_step(FitFunc &func,
					      const CMAParameters<TGenoPheno> &parameters,
					      const int &k,
					      const double &minfvalue,
					      const double &fup,
					      const double &delta,
					      const int &n,
					      const bool &linit,
					      const dMat &eigenve,
					      double &d,
					      dVec &x)
  {
    double fdelta = delta * fup;
    dVec xtmp = x;
    dVec phenoxtmp = parameters._gp.pheno(xtmp);
    double fvalue = func(phenoxtmp.data(),xtmp.size());
    double fdiff = fabs(fvalue - minfvalue);
    
    //debug
    //std::cerr << "d=" << d << " / fdiff=" << fdiff << " / xtmpk=" << xtmp[k] << std::endl;
    //debug
    
    dVec dv = dVec::Zero(parameters.dim());
    dv[k] = d;
    int i = n;
    if (fdiff > fup + fdelta) // above
      {
	x -= eigenve.transpose() * dv;
	while (fdiff > fup + fdelta
	       && i > 0
	       && phenoxtmp[k] >= parameters._gp.get_boundstrategy().getPhenoLBound(k)
	       && phenoxtmp[k] <= parameters._gp.get_boundstrategy().getPhenoUBound(k))
	  {
	    d /= 2.0;
	    dv[k] = d;
	    xtmp = x + eigenve.transpose() * dv; // search in rotated space
	    phenoxtmp = parameters._gp.pheno(xtmp);
	    fvalue = func(phenoxtmp.data(),xtmp.size());
	    fdiff = fabs(fvalue - minfvalue);

	    //debug
	    //std::cerr << "xtmpk=" << xtmp[k] << " / fvalue=" << fvalue << " / fdiff=" << fdiff << " / dxk=" << d << std::endl;
	    //debug

	    if (!linit)
	      --i;
	  }
      }
    else // below
      {
	while (fdiff < fup - fdelta
	       && i > 0
	       && phenoxtmp[k] >= parameters._gp.get_boundstrategy().getPhenoLBound(k)
	       && phenoxtmp[k] <= parameters._gp.get_boundstrategy().getPhenoUBound(k))
	  {
	    d *= 2.0;
	    dv[k] = d;
	    xtmp = x + eigenve.transpose() * dv; // search in rotated space
	    phenoxtmp = parameters._gp.pheno(xtmp);
	    fvalue = func(phenoxtmp.data(),xtmp.size());
	    fdiff = fabs(fvalue - minfvalue);

	    //debug
	    //std::cerr << "xtmpk=" << xtmp[k] << " / fvalue=" << fvalue << " / fdiff=" << fdiff << " / dxk=" << d << std::endl;
	    //debug

	    if (!linit) // first pass must reach above threshold.
	      --i;
	  }
      }
    x[k] = xtmp[k];
    phenoxtmp = parameters._gp.pheno(xtmp);
  }
  
  template <class TGenoPheno>
  CMASolutions errstats<TGenoPheno>::optimize_vpk(FitFunc &func,
						  const CMAParameters<TGenoPheno> &parameters,
						  const CMASolutions &cmasol,
						  const std::vector<int> &k,
						  const std::vector<double> &vk,
						  const dVec &x0)
  {
    dVec rx0 = x0;
    double sigma = 0.0;
    for (int i=k.size()-1;i>=0;i--)
      {
	sigma = std::max(sigma,fabs(cmasol._candidates.at(0).get_x_dvec()[k[i]]-vk[i]));
	removeElement(rx0,k[i]);
      }
    if (rx0.size() == 0)
      {
	dVec nx = dVec(k.size());
	for (size_t i=0;i<k.size();i++)
	  nx[k[i]] = vk[i];
	double fval = func(nx.data(),nx.size());
	CMASolutions rcmasol;
	rcmasol._candidates.emplace_back(fval,nx);
	rcmasol._best_candidates_hist.push_back(cmasol._candidates.at(0));
	rcmasol._nevals++;
	return rcmasol;
      }
    CMAParameters<TGenoPheno> nparameters(rx0.size(),rx0.data(),sigma,parameters.lambda());
    nparameters.set_ftarget(parameters.get_ftarget());
    //nparameters.set_quiet(false);
    
    FitFunc rfunc = [func,k,vk](const double *x, const int N)
      {
	dVec nx(N);
	for (int i=0;i<N;i++)
	  nx[i] = x[i];
	for (size_t i=0;i<k.size();i++)
	  {
	    addElement(nx,k[i],vk[i]);
	  }
	return func(nx.data(),nx.size());
      };
        
    CMASolutions cms = cmaes<TGenoPheno>(rfunc,nparameters);
    dVec nx = cms.best_candidate().get_x_dvec();
    for (size_t i=0;i<k.size();i++)
      addElement(nx,k[i],vk[i]);
    CMASolutions rcmasol;
    rcmasol._candidates.emplace_back(cms.best_candidate().get_fvalue(),nx);
    rcmasol._best_candidates_hist.push_back(rcmasol._candidates.at(0));
    rcmasol._nevals = cms._nevals;
    rcmasol._run_status = cms.run_status();
    return rcmasol;
    //return cms;
  }

  template <class TGenoPheno>
  CMASolutions errstats<TGenoPheno>::optimize_pk(FitFunc &func,
						 const CMAParameters<TGenoPheno> &parameters,
						 const CMASolutions &cmasol,
						 const int &k,
						 const dVec &vk)
  {
    std::vector<int> tk = {k};
    std::vector<double> tvk = {vk[k]};
    return errstats<TGenoPheno>::optimize_vpk(func,parameters,cmasol,tk,tvk,vk);
  }

  template <class TGenoPheno>
  contour errstats<TGenoPheno>::contour_points(FitFunc & func, const int &px, const int &py, const int &npoints, const double &fup,
					       const CMAParameters<TGenoPheno> &parameters,
					       CMASolutions &cmasol,
					       const double &delta,
					       const int &maxiters)
  {
    // find first two points.
    int samplesize = 10;
    pli plx,ply;
    if (!cmasol.get_pli(px,plx))
      {
	errstats<TGenoPheno>::profile_likelihood(func,parameters,cmasol,px,false,samplesize,fup,delta,maxiters);
	cmasol.get_pli(px,plx);
      }
    
    // find second two points.
    if (!cmasol.get_pli(py,ply))
      {
	errstats<TGenoPheno>::profile_likelihood(func,parameters,cmasol,py,false,samplesize,fup,delta,maxiters);
	cmasol.get_pli(py,ply);
      }

    dVec phenox = cmasol.best_candidate().get_x_pheno_dvec(parameters);
    double valx = phenox(px);
    double valy = phenox(py);
    
    // find upper y value for x parameter.
    CMAParameters<TGenoPheno> nparameters = parameters;
    nparameters.set_x0(phenox);
    nparameters.set_fixed_p(px,valx+plx._errmax);
    CMASolutions exy_up = cmaes(func,nparameters);
    //std::cout << "exy_up=" << exy_up.best_candidate()._x.transpose() << std::endl;
    
    // find lower y value for x parameter.
    nparameters = parameters;
    nparameters.set_x0(phenox);
    nparameters.set_fixed_p(px,valx+plx._errmin);
    CMASolutions exy_lo = cmaes(func,nparameters);
    //std::cout << "exy_lo=" << exy_lo.best_candidate()._x.transpose() << std::endl;
    
    // find upper x value for y parameter.
    TGenoPheno gp;
    nparameters = parameters;
    nparameters.set_x0(phenox);
    nparameters.set_fixed_p(py,valy+ply._errmax);
    CMASolutions eyx_up = cmaes<TGenoPheno>(func,nparameters);
    //std::cout << "eyx_up=" << eyx_up.best_candidate()._x.transpose() << std::endl;
    
    // find lower x value for y parameter.
    nparameters = parameters;
    nparameters.set_x0(phenox);
    nparameters.set_fixed_p(py,valy+ply._errmin);
    CMASolutions eyx_lo = cmaes(func,nparameters);
    //std::cout << "eyx_lo=" << eyx_lo.best_candidate()._x.transpose() << std::endl;
    
    contour c;
    c.add_point(valx+plx._errmin,exy_lo.best_candidate().get_x_pheno_dvec(parameters)(py));
    c.add_point(eyx_lo.best_candidate().get_x_pheno_dvec(parameters)(px),valy+ply._errmin); 
    c.add_point(valx+plx._errmax,exy_up.best_candidate().get_x_pheno_dvec(parameters)(py));
    c.add_point(eyx_up.best_candidate().get_x_pheno_dvec(parameters)(px),valy+ply._errmax);

    double scalx = 1.0/(plx._errmax - plx._errmin);
    double scaly = 1.0/(ply._errmax - ply._errmin);

    //debug
    //std::cout << "contour:" << c << std::endl;
    //debug
    
    // more than 4 points.
    for (int i=4;i<npoints;i++)
      {
	//debug
	//std::cout << "=> generating point #" << i << std::endl;
	//debug
	
	//- check on max budget, and return if exceeded.
	
	//- get most distant points.
	std::vector<std::pair<double,double>>::iterator idist1 = c._points.end()-1;
	std::vector<std::pair<double,double>>::iterator idist2 = c._points.begin();
	double dx = idist1->first - idist2->first;
	double dy = idist1->second - idist2->second;
	double bigdis = scalx*scalx*dx*dx + scaly*scaly*dy*dy;

	for (auto ipair = c._points.begin();ipair!=c._points.end()-1;ipair++)
	  {
	    dx = ipair->first - (ipair+1)->first;
	    dy = ipair->second - (ipair+1)->second;
	    double dist = scalx*scalx*dx*dx + scaly*scaly*dy*dy;
	    if (dist > bigdis)
	      {
		bigdis = dist;
		idist1 = ipair;
		idist2 = ipair+1;
	      }
	    //std::cout << "idist10=" << idist1->first << " -- idist20=" << idist2->first << std::endl;
	  }
	
	// - select mid-range point x and direction dir along the two axis of interest.
	double a1 = 0.5;
	double a2 = 0.5;
	double sca = 1.0;
	double xmidcr = a1*idist1->first + a2*idist2->first;
	double ymidcr = a1*idist1->second + a2*idist2->second;
	double xdir = idist2->second - idist1->second;
	double ydir = idist1->first - idist2->first;
	double scalfac = sca*std::max(fabs(xdir*scalx), fabs(ydir*scaly));
	double xdircr = xdir/scalfac;
	double ydircr = ydir/scalfac;
	std::vector<double> pmid = {xmidcr, ymidcr};
	std::vector<double> pdir = {xdircr, ydircr};
	std::vector<int> par = {px,py};
	
	//debug
	/*std::cout << "idist10=" << idist1->first << " / idist11=" << idist1->second << " / idist20=" << idist2->first << " / idist21=" << idist2->second << std::endl;
	  std::cout << "pmid0=" << pmid[0] << " / pmid1=" << pmid[1] << " / pdir0=" << pdir[0] << " / pdir1=" << pdir[1] << std::endl;*/
	//debug
	
	// find crossing point from x with direction dir where function is equal to min + fup.
	fcross fc = errstats<TGenoPheno>::cross(func,parameters,cmasol,fup,par,pmid,pdir,parameters._ftolerance);
	if (fc._nevals == 0.0) // dummy
	  continue;
	
	//debug
	//std::cout << "fcross point=" << fc._x.transpose() << std::endl;
	//debug

	if (idist2 == c._points.begin())
	  {
	    c.add_point(fc._x(par[0]),fc._x(par[1]));
	  }
	else
	  {
	    c.add_point(idist2,fc._x(par[0]),fc._x(par[1]));
	  }
      }

    //debug
    //std::cout << "number of contour points=" << c._points.size() << std::endl;
    //debug
    
    return c;
  }

  template <class TGenoPheno>
  fcross errstats<TGenoPheno>::cross(FitFunc &func,
				     const CMAParameters<TGenoPheno> &parameters,
				     CMASolutions &cmasol,
				     const double &fup,
				     const std::vector<int> &par, const std::vector<double> &pmid,
				     const std::vector<double> &pdir, const double &ftol)
  {
    double aopt = 0.0;
    std::vector<double> alsb(3,0.0), flsb(3,0.0);
    std::vector<CMASolutions> cmasols;
    double aminsv = cmasol.best_candidate().get_fvalue();
    double aim = aminsv + fup;
    double tla = ftol;
    double tlf = ftol*fup;
    int nfcn = 0;
    unsigned int maxitr = 15, ipt = 0;
    dVec nx;

    //debug
    //std::cout << "aminsv=" << aminsv << " / aim=" << aim << " / tla=" << tla << " / tlf=" << tlf << std::endl;
    //debug
    
    // get a first optimized point.
    CMASolutions cmasol1 = errstats<TGenoPheno>::optimize_vpk(func,parameters,cmasol,par,pmid,parameters.get_x0min());
    alsb[0] = 0.0;
    flsb[0] = cmasol1.best_candidate().get_fvalue();
    flsb[0] = std::max(flsb[0],aminsv+0.1*fup);
    nfcn += cmasol1._nevals;
    cmasols.push_back(cmasol1);
    ipt++;

    //debug
    /*std::cout << "contour / fvalue=" << cmasol1.best_candidate().get_fvalue() << " / optimized point1=" << cmasol1.best_candidate().get_x_dvec().transpose() << std::endl;*/
    //debug
    
    // update aopt and get a second optimized point.
    aopt = sqrt(fup/(flsb[0]-aminsv))-1.0;
    if (aopt > 1.0)
      aopt = 1.0;
    else if (aopt < -0.5)
      aopt = 0.5;
    std::vector<double> pmiddir2 = {pmid[0]+aopt*pdir[0],pmid[1]+aopt*pdir[1]};
    CMASolutions cmasol2 = errstats<TGenoPheno>::optimize_vpk(func,parameters,cmasol,par,pmiddir2,parameters.get_x0min());
    alsb[1] = aopt;
    flsb[1] = cmasol2.best_candidate().get_fvalue();
    nfcn += cmasol2._nevals;
    double dfda = (flsb[1]-flsb[0])/(alsb[1]-alsb[0]);
    cmasols.push_back(cmasol2);
    ipt++;

    //debug
    //std::cout << "contour / fvalue=" << cmasol2.best_candidate().get_fvalue() << " / optimized point2=" << cmasol2.best_candidate().get_x_dvec().transpose() << std::endl;
    //debug
    
    // study slope between the two points.
  slope:
    if (dfda < 0.0)
      {

	//debug
	//std::cout << "negative slope\n";
	//debug
	
	// if negative slope, update until positive.
	unsigned int maxlk = maxitr - ipt;
	for (unsigned int it=0;it<maxlk;it++)
	  {
	    alsb[0] = alsb[1];
	    flsb[0] = flsb[1];
	    aopt = alsb[0] + 0.2*(it+1);
	    std::vector<double> pmidt = {pmid[0]+aopt*pdir[0],pmid[1]+aopt*pdir[1]};
	    CMASolutions cmasolt = errstats<TGenoPheno>::optimize_vpk(func,parameters,cmasol,par,pmidt,parameters.get_x0min());
	    alsb[1] = aopt;
	    flsb[1] = cmasolt.best_candidate().get_fvalue();
	    dfda = (flsb[1]-flsb[0])/(alsb[1]-alsb[0]);
	    nfcn += cmasolt._nevals;
	    cmasols.at(1) = cmasolt;
	    if (dfda > 0.0)
	      break;
	  }
      }

    // once positive slope, find a third point.
    int tentatives = 0;
  point3:
    //debug
    //std::cout << "positive slope, dfda=" << dfda << std::endl;
    //debug
    
    tentatives++;
    aopt = alsb[1] + (aim-flsb[1])/dfda;
    double fdist = std::min(fabs(aim  - flsb[0]), fabs(aim  - flsb[1]));
    double adist = std::min(fabs(aopt - alsb[0]), fabs(aopt - alsb[1]));
    if (fabs(aopt) > 1.0)
      tla = ftol*fabs(aopt);
    if (adist < tla && fdist < tlf)
      {
	// return second optimized point.
	//debug
	//std::cout << "below tolerance, returning second optimized point\n";
	//debug
	return fcross(cmasol2.best_candidate().get_fvalue(),
		      nfcn,cmasol2.best_candidate().get_x_pheno_dvec(parameters));
      }
    double bmin = std::min(alsb[0], alsb[1]) - 1.;
    if (aopt < bmin) aopt = bmin;
    double bmax = std::max(alsb[0], alsb[1]) + 1.;
    if (aopt > bmax) aopt = bmax;

    // get third point.
    std::vector<double> pmiddir3 = {pmid[0]+aopt*pdir[0],pmid[1]+aopt*pdir[1]};
    CMASolutions cmasol3 = errstats<TGenoPheno>::optimize_vpk(func,parameters,cmasol,par,pmiddir3,parameters.get_x0min());
    alsb[2] = aopt;
    flsb[2] = cmasol3.best_candidate().get_fvalue();
    nfcn += cmasol3._nevals;
    if (cmasols.size() < 3)
      {
	cmasols.push_back(cmasol3);
      }
    else 
      {
	cmasols.at(2) = cmasol3;
      }
    
    //debug
    //std::cout << "contour / fvalue=" << cmasol3.best_candidate().get_fvalue() << " / optimized point3=" << cmasol3.best_candidate().get_x_dvec().transpose() << std::endl;
    //debug
    
    // from three points < or > objective, decide what to do.
    double ecarmn = fabs(flsb[2] - aim);
    double ecarmx = 0.;
    unsigned int ibest = 2;
    unsigned int iworst = 0;
    unsigned int noless = 0;

    for(unsigned int i = 0; i < 3; i++)
      {
	double ecart = fabs(flsb[i] - aim);
	if(ecart > ecarmx) {
	  ecarmx = ecart;
	  iworst = i;
	}
	if(ecart < ecarmn)
	  {
	    ecarmn = ecart;
	    ibest = i;
	  }
	if(flsb[i] < aim) noless++;
      }
    
    // at least one on each side of AIM (contour)
    if(noless == 1 || noless == 2)
      {
	// XXX: could do parabola instead.
	int srefp = -1;
	bool bestbelow = (flsb[ibest] < aim);
	double srefecar = ecarmx;
	for (int i=0;i<3;i++)
	  {
	    if (i != (int)ibest)
	      {
		if ((bestbelow && flsb[i] > aim)
		    || (!bestbelow && flsb[i] < aim))
		  {
		    double ecar = fabs(flsb[i]-aim);
		    if (ecar <= srefecar)
		      {
			srefecar = ecar;
			srefp = i;
		      }
		  }
	      }
	  }
	dVec srefp_phenox = cmasols.at(srefp).best_candidate().get_x_pheno_dvec(parameters);
	dVec ibest_phenox = cmasols.at(ibest).best_candidate().get_x_pheno_dvec(parameters);
	int sdir0 = (srefp_phenox(par[0])-ibest_phenox(par[0]) > 0.0) ? 1 : -1;
	int sdir1 = (srefp_phenox(par[1])-ibest_phenox(par[1]) > 0.0) ? 1 : -1;
	dVec xstart;
	double nminfvalue;
	if (cmasols.at(ibest).best_candidate().get_fvalue() < aim)
	  {
	    xstart = ibest_phenox;
	    nminfvalue = cmasols.at(ibest).best_candidate().get_fvalue();
	  }
	else
	  {
	    xstart = srefp_phenox;
	    nminfvalue = cmasols.at(srefp).best_candidate().get_fvalue();
	  }
	double dxk0 = sdir0 * fabs(xstart(par[0])) * 0.1;
	double dxk1 = sdir1 * fabs(xstart(par[1])) * 0.1;

	//debug
	//std::cout << "sdir0=" << sdir0 << " / sdir1=" << sdir1 << " / dxk0=" << dxk0 << " / dxk1=" << dxk1 << std::endl;
	//debug
	
	CMASolutions citsol = cmasols.at(ibest);
	while (true)
	  {
	    // advance incrementally
	    xstart(par[0]) += dxk0;
	    xstart(par[1]) += dxk1;

	    //debug
	    //std::cout << "xstart=" << xstart.transpose() << std::endl;
	    //debug
	    
	    std::vector<double> vxk = {xstart(par[0]),xstart(par[1])};
	    CMASolutions ncitsol = errstats<TGenoPheno>::optimize_vpk(func,parameters,citsol,par,vxk,parameters.get_x0min());
	    if (ncitsol._run_status < 0)
	      {
		LOG(WARNING) << "contour linesearch: optimization error " << ncitsol._run_status << std::endl;
	      }
	    nminfvalue = ncitsol.best_candidate().get_fvalue();
	    if (nminfvalue > aim)
	      break;
	    citsol = ncitsol;
	  }

	//debug
	//std::cout << "contour linesearch best point=" << citsol.best_candidate().get_x_dvec().transpose() << std::endl;
	//debug

	return fcross(citsol._candidates.at(0).get_fvalue(),nfcn,citsol._candidates.at(0).get_x_pheno_dvec(parameters));
      }
    // if all three points are above aim, third point must be the closest to AIM, return it
    if(noless == 0 && ibest != 2)
      {
	//debug
	//std::cout << "all points above, returning closest point as best\n";
	//debug
	
	return fcross(flsb[ibest],
		      nfcn,cmasols[ibest].best_candidate().get_x_pheno_dvec(parameters));
      }
    // if all three below and third is not best then the slope has again gone negative,
    // re-iterate and look for positive slope
    if(noless == 3 && ibest != 2)
      {
	//debug
	//std::cout << "slope is again negative\n";
	//debug
	
	alsb[1] = alsb[2];
	flsb[1] = flsb[2];
	goto slope;
      }

    // in other case new straight line thru first two points
    //debug
    //std::cout << "new straight line through first two points\n";
    //debug

    // restart from point 3...
    flsb[iworst] = flsb[2];
    alsb[iworst] = alsb[2];
    dfda = (flsb[1] - flsb[0])/(alsb[1] - alsb[0]);
    if (tentatives < 10)
      goto point3;

    LOG(WARNING) << "returning empty cross point when drawing contour\n";
    return fcross();
  }
  
  template class errstats<GenoPheno<NoBoundStrategy>>;
  template class errstats<GenoPheno<pwqBoundStrategy>>;
  template class errstats<GenoPheno<NoBoundStrategy,linScalingStrategy>>;
  template class errstats<GenoPheno<pwqBoundStrategy,linScalingStrategy>>;
}<|MERGE_RESOLUTION|>--- conflicted
+++ resolved
@@ -46,13 +46,8 @@
       std::cout << "phenox=" << phenox.transpose() << std::endl;*/
     //debug
 
-<<<<<<< HEAD
-    pli le(k,samplesize,parameters.dim(),parameters.get_gp().pheno(x),minfvalue,fup,delta);
-
-=======
     pli le(k,samplesize,parameters._dim,parameters._gp.pheno(x),minfvalue,fup,delta);
-    
->>>>>>> 780116c5
+
     errstats<TGenoPheno>::profile_likelihood_search(func,parameters,le,cmasol,k,false,samplesize,fup,delta,maxiters,curve); // positive direction
     errstats<TGenoPheno>::profile_likelihood_search(func,parameters,le,cmasol,k,true,samplesize,fup,delta,maxiters,curve);  // negative direction
     
