--- conflicted
+++ resolved
@@ -237,14 +237,7 @@
       else return gen;
     }
 
-<<<<<<< HEAD
-    TBoundStrategy get_boundstrategy() const
-      {
-	return _boundstrategy;
-      }
-=======
     TBoundStrategy& get_boundstrategy() { return _boundstrategy; }
->>>>>>> 5b876456
       
     private:
     TBoundStrategy _boundstrategy;
