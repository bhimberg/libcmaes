/**
 * CMA-ES, Covariance Matrix Adaptation Evolution Strategy
 * Copyright (c) 2014 Inria
 * Author: Emmanuel Benazera <emmanuel.benazera@lri.fr>
 *
 * This file is part of libcmaes.
 *
 * libcmaes is free software: you can redistribute it and/or modify
 * it under the terms of the GNU Lesser General Public License as published by
 * the Free Software Foundation, either version 3 of the License, or
 * (at your option) any later version.
 *
 * libcmaes is distributed in the hope that it will be useful,
 * but WITHOUT ANY WARRANTY; without even the implied warranty of
 * MERCHANTABILITY or FITNESS FOR A PARTICULAR PURPOSE.  See the
 * GNU Lesser General Public License for more details.
 *
 * You should have received a copy of the GNU Lesser General Public License
 * along with libcmaes.  If not, see <http://www.gnu.org/licenses/>.
 */

#ifndef CMAPARAMETERS_H
#define CMAPARAMETERS_H

#include "parameters.h"
#include "eo_matrix.h"
#include <float.h>

namespace libcmaes
{
  /**
   * \brief Parameters for various flavors of the CMA-ES algorithm.
   */
  template <class TGenoPheno=GenoPheno<NoBoundStrategy> >
  class CMAParameters : public Parameters<TGenoPheno>
<<<<<<< HEAD
  {
  public:
    CMAParameters() {}; //TODO: var init even if this constructor is not supposed to be used for now.

    /**
     * \brief Constructor.
     * @param dim problem dimensions
     * @param x0 initial search point
     * @param sigma initial distribution step size (positive, otherwise automatically set)
     * @param lambda number of offsprings sampled at each step
     * @param seed initial random seed, useful for reproducing results (if unspecified, automatically generated from current time)
     * @param gp genotype / phenotype object
     * @param sep whether to use sep-CMA-ES, using diagonal covariance matrix (modifies covariance default learning rate)
     */
  CMAParameters(const int &dim,
		const double *x0,
		const double &sigma,
		const int &lambda=-1,
		const uint64_t &seed=0,
		const TGenoPheno &gp=GenoPheno<NoBoundStrategy>());

  /**
   * \brief Constructor.
   * @param x0 initial search point as vector of problem dimension
   * @param sigma initial distribution step size (positive, otherwise automatically set)
   * @param lambda number of offsprings sampled at each step
   * @param seed initial random seed, useful for reproducing results (if unspecified, automatically generated from current time)
   * @param gp genotype / phenotype object
   * @param sep whether to use sep-CMA-ES, using diagonal covariance matrix (modifies covariance default learning rate)
   */
  CMAParameters(const std::vector<double> &x0,
		const double &sigma,
		const int &lambda=-1,
		const uint64_t &seed=0,
		const TGenoPheno &gp=GenoPheno<NoBoundStrategy>());
  
  ~CMAParameters();
  
  void reset_as_fixed(const int &k);
  
    /**
     * \brief initialize required parameters based on dim, lambda, x0 and sigma.
     */
    void initialize_parameters();
  
    /**
     * \brief adapt parameters for noisy objective function.
     */
    void set_noisy();
  
    /**
     * \brief fix parameters for sep-CMA-ES, using only the diagonal of covariance matrix.
     */
    void set_sep();

    /**
     * \brief turns stopping criteria MaxIter that automatically stops optimization after a 
     *        number of steps on or off.
     * @param b true or false for turning criteria on or off (on is default in constructor).
     */
    void set_automaxiter(const bool &b) { _has_max_iter = b; }

    /**
     * \brief freezes a parameter to a given value during optimization.
     *        Adapts some generic parameters as well.
     * @param index dimension index of the parameter to be frozen
     * @param value frozen value of the parameter
     */
    void set_fixed_p(const int &index, const double &value);

    /**
     * \brief unfreezes a parameter.
     * @param index dimenion index of the parameter to unfreeze
     */
    void unset_fixed_p(const int &index);
  
    /**
     * \brief sets the maximum number of restarts (applies to IPOP and BIPOP).
     * @param nrestarts maximum number of restarts
     */
    void set_restarts(const int &nrestarts)
    {
      _nrestarts = nrestarts;
    }
  
    int _mu; /**< number of candidate solutions used to update the distribution parameters. */
    dVec _weights; /**< offsprings weighting scheme. */
    double _csigma; /**< cumulation constant for step size. */
    double _c1; /**< covariance matrix learning rate for the rank one update using pc. */
    double _cmu; /**< covariance matrix learning reate for the rank mu update. */
    double _cc; /**< cumulation constant for pc. */
    double _muw; /**< \sum^\mu _weights .*/
    double _dsigma; /**< step size damping factor. */
    
    // computed once at init for speeding up operations.
    double _fact_ps;
    double _fact_pc;
    double _chi; /**< norm of N(0,I) */

    double _sigma_init; /**< initial sigma value. */

    int _nrestarts = 9; /**< maximum number of restart, when applicable. */
    bool _lazy_update; /**< covariance lazy update. */
    double _lazy_value; /**< reference trigger for lazy update. */

    // active cma.
    double _cm; /**< learning rate for the mean. */
    double _alphacov; /**< = 2 (active CMA only) */
    double _alphaminusold; /**< in [0,1] (active CMA only) */
    double _deltamaxsigma; /**< infinite (active CMA only) */
    double _lambdamintarget; /**< = 0.66 (active CMA only) */
    double _alphaminusmin; /**< = 1 (active CMA only) */

    // sep cma (diagonal cov).
    bool _sep = false; /**< whether to use diagonal covariance matrix. */

    // stopping criteria.
    bool _has_max_iter = true; /**< MaxIter criteria: automatically stop running after 100+50*((D+2)^2)/lambda iterations. */

    // kl.
    bool _kl = false;
  };
  
=======
    {
      friend class CMASolutions;
      template <class U, class V> friend class CMAStrategy;
      template <class U, class V, class W> friend class ESOStrategy;
      template <class U> friend class CMAStopCriteria;
      template <class U, class V> friend class IPOPCMAStrategy;
      template <class U, class V> friend class BIPOPCMAStrategy;
      friend class CovarianceUpdate;
      friend class ACovarianceUpdate;
      
    public:
      CMAParameters() {} //TODO: var init even if this constructor is not supposed to be used for now.
      
      /**
       * \brief Constructor.
       * @param dim problem dimensions
       * @param x0 initial search point
       * @param sigma initial distribution step size (positive, otherwise automatically set)
       * @param lambda number of offsprings sampled at each step
       * @param seed initial random seed, useful for reproducing results (if unspecified, automatically generated from current time)
       * @param gp genotype / phenotype object
       * @param sep whether to use sep-CMA-ES, using diagonal covariance matrix (modifies covariance default learning rate)
       */
      CMAParameters(const int &dim,
		    const double *x0,
		    const double &sigma,
		    const int &lambda=-1,
		    const uint64_t &seed=0,
		    const TGenoPheno &gp=GenoPheno<NoBoundStrategy>());
      
      /**
       * \brief Constructor.
       * @param x0 initial search point as vector of problem dimension
       * @param sigma initial distribution step size (positive, otherwise automatically set)
       * @param lambda number of offsprings sampled at each step
       * @param seed initial random seed, useful for reproducing results (if unspecified, automatically generated from current time)
       * @param gp genotype / phenotype object
       * @param sep whether to use sep-CMA-ES, using diagonal covariance matrix (modifies covariance default learning rate)
       */
      CMAParameters(const std::vector<double> &x0,
		    const double &sigma,
		    const int &lambda=-1,
		    const uint64_t &seed=0,
		    const TGenoPheno &gp=GenoPheno<NoBoundStrategy>());
      
      /**
       * \brief Constructor.
       * @param x0 initial search point as vector of problem dimension
       * @param sigma vector of initial distribution step sizes (positive, otherwise automatically set)
       * @param lambda number of offsprings sampled at each step
       * @param seed initial random seed, useful for reproducing results (if unspecified, automatically generated from current time)
       * @param gp genotype / phenotype object
       * @param sep whether to use sep-CMA-ES, using diagonal covariance matrix (modifies covariance default learning rate)
       */
      CMAParameters(const std::vector<double> &x0,
		    const std::vector<double> &sigma,
		    const int &lambda=-1,
		    const std::vector<double> &lbounds=std::vector<double>(),
		    const std::vector<double> &ubounds=std::vector<double>(),
		    const uint64_t &seed=0);
      
      ~CMAParameters();
      
      /**
       * \brief initialize required parameters based on dim, lambda, x0 and sigma.
       */
      void initialize_parameters();
      
      /**
       * \brief adapt parameters for noisy objective function.
       */
      void set_noisy();
      
      /**
       * \brief sets the optimization algorithm.
       * @param algo as string from cmaes,ipop,bipop,acmaes,aipop,abipop,sepcmaes,sepipop,sepbipop,sepacmaes,sepaipop,sepabipop
       */
      void set_str_algo(const std::string &algo)
      {
	std::map<std::string,int>::const_iterator mit;
	if ((mit = Parameters<TGenoPheno>::_algos.find(algo))!=Parameters<TGenoPheno>::_algos.end())
	  Parameters<TGenoPheno>::_algo = (*mit).second;
	else LOG(ERROR) << "unknown algorithm " << algo << std::endl;
	if (algo.find("sep")!=std::string::npos)
	  set_sep();
      }
      
      /**
       * \brief fix parameters for sep-CMA-ES, using only the diagonal of covariance matrix.
       */
      void set_sep();

      /**
       * \brief whether algorithm leverages separability.
       * @return separability status
       */
      bool is_sep() const { return _sep; }
      
      /**
       * \brief freezes a parameter to a given value during optimization.
       *        Adapts some generic parameters as well.
       * @param index dimension index of the parameter to be frozen
       * @param value frozen value of the parameter
       */
      void set_fixed_p(const int &index, const double &value);
      
      /**
       * \brief unfreezes a parameter.
       * @param index dimenion index of the parameter to unfreeze
       */
      void unset_fixed_p(const int &index);
      
      /**
       * \brief sets the maximum number of restarts (applies to IPOP and BIPOP).
       * @param nrestarts maximum number of restarts
       */
      inline void set_restarts(const int &nrestarts) { _nrestarts = nrestarts; }

      /**
       * \brief get the number of restarts (applies to IPOP and BIPOP).
       * @return number of restarts
       */
      inline int get_restarts() const { return _nrestarts; }

      /**
       * \brief sets the lazy update (i.e. updates the eigenvalues every few steps).
       * @param lz whether to activate the lazy update
       */
      inline void set_lazy_update(const bool &lz) { _lazy_update = lz; }

      /**
       * \brief get lazy update status.
       * @param whether lazy update is activated
       */
      inline bool get_lazy_update() { return _lazy_update; }

      /**
       * \brief all stopping criteria are active by default, this allows to control
       *        them
       * @param criteria stopping criteria CMAStopCritType, see cmastopcriteria.h
       * @param active whether to activate this criteria
       */
      inline void set_stopping_criteria(const int &criteria,
					const bool &active)
      {
	_stoppingcrit.insert(std::pair<int,bool>(criteria,active));
      }

    private:
      int _mu; /**< number of candidate solutions used to update the distribution parameters. */
      dVec _weights; /**< offsprings weighting scheme. */
      double _csigma; /**< cumulation constant for step size. */
      double _c1; /**< covariance matrix learning rate for the rank one update using pc. */
      double _cmu; /**< covariance matrix learning reate for the rank mu update. */
      double _cc; /**< cumulation constant for pc. */
      double _muw; /**< \sum^\mu _weights .*/
      double _dsigma; /**< step size damping factor. */
      
      // computed once at init for speeding up operations.
      double _fact_ps;
      double _fact_pc;
      double _chi; /**< norm of N(0,I) */
      
      double _sigma_init; /**< initial sigma value. */
      
      int _nrestarts = 9; /**< maximum number of restart, when applicable. */
      bool _lazy_update; /**< covariance lazy update. */
      double _lazy_value; /**< reference trigger for lazy update. */
      
      // active cma.
      double _cm; /**< learning rate for the mean. */
      double _alphacov; /**< = 2 (active CMA only) */
      double _alphaminusold; /**< in [0,1] (active CMA only) */
      double _deltamaxsigma; /**< infinite (active CMA only) */
      double _lambdamintarget; /**< = 0.66 (active CMA only) */
      double _alphaminusmin; /**< = 1 (active CMA only) */
      
      // sep cma (diagonal cov).
      bool _sep = false; /**< whether to use diagonal covariance matrix. */
      
      // stopping criteria.
      std::map<int,bool> _stoppingcrit; /**< control list of stopping criteria. */
    };

  template<class TGenoPheno>
    std::map<std::string,int> Parameters<TGenoPheno>::_algos = {{"cmaes",0},{"ipop",1},{"bipop",2},{"acmaes",3},{"aipop",4},{"abipop",5},{"sepcmaes",6},{"sepipop",7},{"sepbipop",8},{"sepacmaes",9},{"sepipop",10},{"sepbipop",11}};
>>>>>>> 0cdde09a
}

#endif<|MERGE_RESOLUTION|>--- conflicted
+++ resolved
@@ -33,131 +33,6 @@
    */
   template <class TGenoPheno=GenoPheno<NoBoundStrategy> >
   class CMAParameters : public Parameters<TGenoPheno>
-<<<<<<< HEAD
-  {
-  public:
-    CMAParameters() {}; //TODO: var init even if this constructor is not supposed to be used for now.
-
-    /**
-     * \brief Constructor.
-     * @param dim problem dimensions
-     * @param x0 initial search point
-     * @param sigma initial distribution step size (positive, otherwise automatically set)
-     * @param lambda number of offsprings sampled at each step
-     * @param seed initial random seed, useful for reproducing results (if unspecified, automatically generated from current time)
-     * @param gp genotype / phenotype object
-     * @param sep whether to use sep-CMA-ES, using diagonal covariance matrix (modifies covariance default learning rate)
-     */
-  CMAParameters(const int &dim,
-		const double *x0,
-		const double &sigma,
-		const int &lambda=-1,
-		const uint64_t &seed=0,
-		const TGenoPheno &gp=GenoPheno<NoBoundStrategy>());
-
-  /**
-   * \brief Constructor.
-   * @param x0 initial search point as vector of problem dimension
-   * @param sigma initial distribution step size (positive, otherwise automatically set)
-   * @param lambda number of offsprings sampled at each step
-   * @param seed initial random seed, useful for reproducing results (if unspecified, automatically generated from current time)
-   * @param gp genotype / phenotype object
-   * @param sep whether to use sep-CMA-ES, using diagonal covariance matrix (modifies covariance default learning rate)
-   */
-  CMAParameters(const std::vector<double> &x0,
-		const double &sigma,
-		const int &lambda=-1,
-		const uint64_t &seed=0,
-		const TGenoPheno &gp=GenoPheno<NoBoundStrategy>());
-  
-  ~CMAParameters();
-  
-  void reset_as_fixed(const int &k);
-  
-    /**
-     * \brief initialize required parameters based on dim, lambda, x0 and sigma.
-     */
-    void initialize_parameters();
-  
-    /**
-     * \brief adapt parameters for noisy objective function.
-     */
-    void set_noisy();
-  
-    /**
-     * \brief fix parameters for sep-CMA-ES, using only the diagonal of covariance matrix.
-     */
-    void set_sep();
-
-    /**
-     * \brief turns stopping criteria MaxIter that automatically stops optimization after a 
-     *        number of steps on or off.
-     * @param b true or false for turning criteria on or off (on is default in constructor).
-     */
-    void set_automaxiter(const bool &b) { _has_max_iter = b; }
-
-    /**
-     * \brief freezes a parameter to a given value during optimization.
-     *        Adapts some generic parameters as well.
-     * @param index dimension index of the parameter to be frozen
-     * @param value frozen value of the parameter
-     */
-    void set_fixed_p(const int &index, const double &value);
-
-    /**
-     * \brief unfreezes a parameter.
-     * @param index dimenion index of the parameter to unfreeze
-     */
-    void unset_fixed_p(const int &index);
-  
-    /**
-     * \brief sets the maximum number of restarts (applies to IPOP and BIPOP).
-     * @param nrestarts maximum number of restarts
-     */
-    void set_restarts(const int &nrestarts)
-    {
-      _nrestarts = nrestarts;
-    }
-  
-    int _mu; /**< number of candidate solutions used to update the distribution parameters. */
-    dVec _weights; /**< offsprings weighting scheme. */
-    double _csigma; /**< cumulation constant for step size. */
-    double _c1; /**< covariance matrix learning rate for the rank one update using pc. */
-    double _cmu; /**< covariance matrix learning reate for the rank mu update. */
-    double _cc; /**< cumulation constant for pc. */
-    double _muw; /**< \sum^\mu _weights .*/
-    double _dsigma; /**< step size damping factor. */
-    
-    // computed once at init for speeding up operations.
-    double _fact_ps;
-    double _fact_pc;
-    double _chi; /**< norm of N(0,I) */
-
-    double _sigma_init; /**< initial sigma value. */
-
-    int _nrestarts = 9; /**< maximum number of restart, when applicable. */
-    bool _lazy_update; /**< covariance lazy update. */
-    double _lazy_value; /**< reference trigger for lazy update. */
-
-    // active cma.
-    double _cm; /**< learning rate for the mean. */
-    double _alphacov; /**< = 2 (active CMA only) */
-    double _alphaminusold; /**< in [0,1] (active CMA only) */
-    double _deltamaxsigma; /**< infinite (active CMA only) */
-    double _lambdamintarget; /**< = 0.66 (active CMA only) */
-    double _alphaminusmin; /**< = 1 (active CMA only) */
-
-    // sep cma (diagonal cov).
-    bool _sep = false; /**< whether to use diagonal covariance matrix. */
-
-    // stopping criteria.
-    bool _has_max_iter = true; /**< MaxIter criteria: automatically stop running after 100+50*((D+2)^2)/lambda iterations. */
-
-    // kl.
-    bool _kl = false;
-  };
-  
-=======
     {
       friend class CMASolutions;
       template <class U, class V> friend class CMAStrategy;
@@ -165,6 +40,7 @@
       template <class U> friend class CMAStopCriteria;
       template <class U, class V> friend class IPOPCMAStrategy;
       template <class U, class V> friend class BIPOPCMAStrategy;
+      //template <class U> friend class errstats;
       friend class CovarianceUpdate;
       friend class ACovarianceUpdate;
       
@@ -306,6 +182,16 @@
 	_stoppingcrit.insert(std::pair<int,bool>(criteria,active));
       }
 
+      /**
+       * \brief resets parameter in k-th dimension to its initial value.
+       * @param k dimension to reset
+       */
+      void reset_as_fixed(const int &k);
+
+      void set_kl(const bool &b) { _kl = b; }
+      
+      void set_sigma_init(const double &s) { _sigma_init = s; }
+
     private:
       int _mu; /**< number of candidate solutions used to update the distribution parameters. */
       dVec _weights; /**< offsprings weighting scheme. */
@@ -340,11 +226,13 @@
       
       // stopping criteria.
       std::map<int,bool> _stoppingcrit; /**< control list of stopping criteria. */
+
+      // kl
+      bool _kl = false;
     };
 
   template<class TGenoPheno>
     std::map<std::string,int> Parameters<TGenoPheno>::_algos = {{"cmaes",0},{"ipop",1},{"bipop",2},{"acmaes",3},{"aipop",4},{"abipop",5},{"sepcmaes",6},{"sepipop",7},{"sepbipop",8},{"sepacmaes",9},{"sepipop",10},{"sepbipop",11}};
->>>>>>> 0cdde09a
 }
 
 #endif