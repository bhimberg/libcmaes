--- conflicted
+++ resolved
@@ -118,13 +118,9 @@
 	  Parameters<TGenoPheno>::_algo = (*mit).second;
 	else LOG(ERROR) << "unknown algorithm " << algo << std::endl;
 	if (algo.find("sep")!=std::string::npos)
-<<<<<<< HEAD
-	  _sep = true;//set_sep();
+	  set_sep();
 	if (algo.find("vd")!=std::string::npos)
 	  _vd = true;
-=======
-	  set_sep();
->>>>>>> ca5bc030
       }
       
       /**
