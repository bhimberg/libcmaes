/**
 * CMA-ES, Covariance Matrix Adaptation Evolution Strategy
 * Copyright (c) 2014 Inria
 * Author: Emmanuel Benazera <emmanuel.benazera@lri.fr>
 *
 * This file is part of libcmaes.
 *
 * libcmaes is free software: you can redistribute it and/or modify
 * it under the terms of the GNU Lesser General Public License as published by
 * the Free Software Foundation, either version 3 of the License, or
 * (at your option) any later version.
 *
 * libcmaes is distributed in the hope that it will be useful,
 * but WITHOUT ANY WARRANTY; without even the implied warranty of
 * MERCHANTABILITY or FITNESS FOR A PARTICULAR PURPOSE.  See the
 * GNU Lesser General Public License for more details.
 *
 * You should have received a copy of the GNU Lesser General Public License
 * along with libcmaes.  If not, see <http://www.gnu.org/licenses/>.
 */

#ifndef CMAPARAMETERS_H
#define CMAPARAMETERS_H

#include "parameters.h"
#include "eo_matrix.h"
#include <float.h>

namespace libcmaes
{
  /**
   * \brief Parameters for various flavors of the CMA-ES algorithm.
   */
  template <class TGenoPheno=GenoPheno<NoBoundStrategy> >
  class CMAParameters : public Parameters<TGenoPheno>
  {
  public:
    CMAParameters() {}; //TODO: var init even if this constructor is not supposed to be used for now.

    /**
     * \brief Constructor.
     * @param dim problem dimensions
     * @param lambda number of offsprings sampled at each step
     * @param sigma_init initial value of the step size sigma
     * @param seed initial random seed, useful for reproducing results (if unspecified, automatically generated from current time)
     * @param gp genotype / phenotype object
     * @param sep whether to use sep-CMA-ES, using diagonal covariance matrix (modifies covariance default learning rate)
     */
    CMAParameters(const int &dim, const int &lambda=-1,
		  const double &sigma_init=-1.0,
		  const uint64_t &seed=0,
		  const TGenoPheno &gp=GenoPheno<NoBoundStrategy>());
    ~CMAParameters();
<<<<<<< HEAD
  
    void reset_as_fixed(const int &k);
=======

    void set_sep();
>>>>>>> efd766bd
  
    int _mu; /**< number of candidate solutions used to update the distribution parameters. */
    dVec _weights; /**< offsprings weighting scheme. */
    double _csigma; /**< cumulation constant for step size. */
    double _c1; /**< covariance matrix learning rate for the rank one update using pc. */
    double _cmu; /**< covariance matrix learning reate for the rank mu update. */
    double _cc; /**< cumulation constant for pc. */
    double _muw; /**< \sum^\mu _weights .*/
    double _dsigma; /**< step size damping factor. */
    
    // computed once at init for speeding up operations.
    double _fact_ps;
    double _fact_pc;
    double _chi; /**< norm of N(0,I) */

    double _sigma_init = -1.0; /**< initial sigma value. */

    int _nrestarts; /**< maximum number of restart, when applicable. */
    bool _lazy_update; /**< covariance lazy update. */
    double _lazy_value; /**< reference trigger for lazy update. */

    // active cma.
    double _cm; /**< learning rate for the mean. */
    double _alphacov; /**< = 2 (active CMA only) */
    double _alphaminusold; /**< in [0,1] (active CMA only) */
    double _deltamaxsigma; /**< infinite (active CMA only) */
    double _lambdamintarget; /**< = 0.66 (active CMA only) */
    double _alphaminusmin; /**< = 1 (active CMA only) */

    // sep cma (diagonal cov).
    bool _sep = false; /**< whether to use diagonal covariance matrix. */
  };
  
}

#endif<|MERGE_RESOLUTION|>--- conflicted
+++ resolved
@@ -51,13 +51,10 @@
 		  const uint64_t &seed=0,
 		  const TGenoPheno &gp=GenoPheno<NoBoundStrategy>());
     ~CMAParameters();
-<<<<<<< HEAD
   
     void reset_as_fixed(const int &k);
-=======
 
     void set_sep();
->>>>>>> efd766bd
   
     int _mu; /**< number of candidate solutions used to update the distribution parameters. */
     dVec _weights; /**< offsprings weighting scheme. */
