/**
 * CMA-ES, Covariance Matrix Adaptation Evolution Strategy
 * Copyright (c) 2014 Inria
 * Author: Emmanuel Benazera <emmanuel.benazera@lri.fr>
 *
 * This file is part of libcmaes.
 *
 * libcmaes is free software: you can redistribute it and/or modify
 * it under the terms of the GNU Lesser General Public License as published by
 * the Free Software Foundation, either version 3 of the License, or
 * (at your option) any later version.
 *
 * libcmaes is distributed in the hope that it will be useful,
 * but WITHOUT ANY WARRANTY; without even the implied warranty of
 * MERCHANTABILITY or FITNESS FOR A PARTICULAR PURPOSE.  See the
 * GNU Lesser General Public License for more details.
 *
 * You should have received a copy of the GNU Lesser General Public License
 * along with libcmaes.  If not, see <http://www.gnu.org/licenses/>.
 */

#ifndef CMAPARAMETERS_H
#define CMAPARAMETERS_H

#include "parameters.h"
#include "eo_matrix.h"
#include <float.h>

namespace libcmaes
{
  /**
   * \brief Parameters for various flavors of the CMA-ES algorithm.
   */
  template <class TGenoPheno=GenoPheno<NoBoundStrategy> >
  class CMAParameters : public Parameters<TGenoPheno>
    {
      friend class CMASolutions;
      template <class U, class V> friend class CMAStrategy;
      template <class U, class V, class W> friend class ESOStrategy;
      template <class U> friend class CMAStopCriteria;
      template <class U, class V> friend class IPOPCMAStrategy;
      template <class U, class V> friend class BIPOPCMAStrategy;
      friend class CovarianceUpdate;
      friend class ACovarianceUpdate;
      friend class VDCMAUpdate;
      
    public:
      CMAParameters() {} //TODO: var init even if this constructor is not supposed to be used for now.
      
      /**
       * \brief Constructor.
       * @param dim problem dimensions
       * @param x0 initial search point
       * @param sigma initial distribution step size (positive, otherwise automatically set)
       * @param lambda number of offsprings sampled at each step
       * @param seed initial random seed, useful for reproducing results (if unspecified, automatically generated from current time)
       * @param gp genotype / phenotype object
       * @param sep whether to use sep-CMA-ES, using diagonal covariance matrix (modifies covariance default learning rate)
       */
      CMAParameters(const int &dim,
		    const double *x0,
		    const double &sigma,
		    const int &lambda=-1,
		    const uint64_t &seed=0,
		    const TGenoPheno &gp=GenoPheno<NoBoundStrategy>());
      
      /**
       * \brief Constructor.
       * @param x0 initial search point as vector of problem dimension
       * @param sigma initial distribution step size (positive, otherwise automatically set)
       * @param lambda number of offsprings sampled at each step
       * @param seed initial random seed, useful for reproducing results (if unspecified, automatically generated from current time)
       * @param gp genotype / phenotype object
       * @param sep whether to use sep-CMA-ES, using diagonal covariance matrix (modifies covariance default learning rate)
       */
      CMAParameters(const std::vector<double> &x0,
		    const double &sigma,
		    const int &lambda=-1,
		    const uint64_t &seed=0,
		    const TGenoPheno &gp=GenoPheno<NoBoundStrategy>());
      
      /**
       * \brief Constructor.
       * @param x0 initial search point as vector of problem dimension
       * @param sigma vector of initial distribution step sizes (positive, otherwise automatically set)
       * @param lambda number of offsprings sampled at each step
       * @param seed initial random seed, useful for reproducing results (if unspecified, automatically generated from current time)
       * @param gp genotype / phenotype object
       * @param sep whether to use sep-CMA-ES, using diagonal covariance matrix (modifies covariance default learning rate)
       */
      CMAParameters(const std::vector<double> &x0,
		    const std::vector<double> &sigma,
		    const int &lambda=-1,
		    const std::vector<double> &lbounds=std::vector<double>(),
		    const std::vector<double> &ubounds=std::vector<double>(),
		    const uint64_t &seed=0);
      
      ~CMAParameters();
      
      /**
       * \brief initialize required parameters based on dim, lambda, x0 and sigma.
       */
      void initialize_parameters();
      
      /**
       * \brief adapt parameters for noisy objective function.
       */
      void set_noisy();
      
      /**
       * \brief sets the optimization algorithm.
       * @param algo as string from cmaes,ipop,bipop,acmaes,aipop,abipop,sepcmaes,sepipop,sepbipop,sepacmaes,sepaipop,sepabipop
       */
      void set_str_algo(const std::string &algo)
      {
	std::map<std::string,int>::const_iterator mit;
	if ((mit = Parameters<TGenoPheno>::_algos.find(algo))!=Parameters<TGenoPheno>::_algos.end())
	  Parameters<TGenoPheno>::_algo = (*mit).second;
	else LOG(ERROR) << "unknown algorithm " << algo << std::endl;
	if (algo.find("sep")!=std::string::npos)
	  set_sep();
<<<<<<< HEAD
=======
	if (algo.find("vd")!=std::string::npos)
	  _vd = true;
>>>>>>> 708d4a45
      }
      
      /**
       * \brief fix parameters for sep-CMA-ES, using only the diagonal of covariance matrix.
       */
      void set_sep();

      /**
       * \brief whether algorithm leverages separability.
       * @return separability status
       */
      bool is_sep() const { return _sep; }

      /**
       * \brief activates VD decomposition.
       */
      void set_vd();

      /**
       * \brief whether algorithm uses vd update.
       * @return vd status
       */
      bool is_vd() const { return _vd; }
      
      /**
       * \brief freezes a parameter to a given value during optimization.
       *        Adapts some generic parameters as well.
       * @param index dimension index of the parameter to be frozen
       * @param value frozen value of the parameter
       */
      void set_fixed_p(const int &index, const double &value);
      
      /**
       * \brief unfreezes a parameter.
       * @param index dimenion index of the parameter to unfreeze
       */
      void unset_fixed_p(const int &index);
      
      /**
       * \brief sets the maximum number of restarts (applies to IPOP and BIPOP).
       * @param nrestarts maximum number of restarts
       */
      inline void set_restarts(const int &nrestarts) { _nrestarts = nrestarts; }

      /**
       * \brief get the number of restarts (applies to IPOP and BIPOP).
       * @return number of restarts
       */
      inline int get_restarts() const { return _nrestarts; }

      /**
       * \brief sets the lazy update (i.e. updates the eigenvalues every few steps).
       * @param lz whether to activate the lazy update
       */
      inline void set_lazy_update(const bool &lz) { _lazy_update = lz; }

      /**
       * \brief get lazy update status.
       * @param whether lazy update is activated
       */
      inline bool get_lazy_update() { return _lazy_update; }

      /**
       * \brief all stopping criteria are active by default, this allows to control
       *        them
       * @param criteria stopping criteria CMAStopCritType, see cmastopcriteria.h
       * @param active whether to activate this criteria
       */
      inline void set_stopping_criteria(const int &criteria,
					const bool &active)
      {
	_stoppingcrit.insert(std::pair<int,bool>(criteria,active));
      }

    private:
      int _mu; /**< number of candidate solutions used to update the distribution parameters. */
      dVec _weights; /**< offsprings weighting scheme. */
      double _csigma; /**< cumulation constant for step size. */
      double _c1; /**< covariance matrix learning rate for the rank one update using pc. */
      double _cmu; /**< covariance matrix learning reate for the rank mu update. */
      double _cc; /**< cumulation constant for pc. */
      double _muw; /**< \sum^\mu _weights .*/
      double _dsigma; /**< step size damping factor. */
      
      // computed once at init for speeding up operations.
      double _fact_ps;
      double _fact_pc;
      double _chi; /**< norm of N(0,I) */
      
      double _sigma_init; /**< initial sigma value. */
      
      int _nrestarts = 9; /**< maximum number of restart, when applicable. */
      bool _lazy_update; /**< covariance lazy update. */
      double _lazy_value; /**< reference trigger for lazy update. */
      
      // active cma.
      double _cm; /**< learning rate for the mean. */
      double _alphacov; /**< = 2 (active CMA only) */
      double _alphaminusold; /**< in [0,1] (active CMA only) */
      double _deltamaxsigma; /**< infinite (active CMA only) */
      double _lambdamintarget; /**< = 0.66 (active CMA only) */
      double _alphaminusmin; /**< = 1 (active CMA only) */
      
      // sep cma (diagonal cov).
      bool _sep = false; /**< whether to use diagonal covariance matrix. */
      bool _vd = false;
      
      // stopping criteria.
      std::map<int,bool> _stoppingcrit; /**< control list of stopping criteria. */
    };

  template<class TGenoPheno>
    std::map<std::string,int> Parameters<TGenoPheno>::_algos = {{"cmaes",0},{"ipop",1},{"bipop",2},{"acmaes",3},{"aipop",4},{"abipop",5},{"sepcmaes",6},{"sepipop",7},{"sepbipop",8},{"sepacmaes",9},{"sepipop",10},{"sepbipop",11},{"vdcma",12},{"vdipopcma",13},{"vdbipopcma",14}};
}

#endif<|MERGE_RESOLUTION|>--- conflicted
+++ resolved
@@ -119,11 +119,8 @@
 	else LOG(ERROR) << "unknown algorithm " << algo << std::endl;
 	if (algo.find("sep")!=std::string::npos)
 	  set_sep();
-<<<<<<< HEAD
-=======
 	if (algo.find("vd")!=std::string::npos)
 	  _vd = true;
->>>>>>> 708d4a45
       }
       
       /**
