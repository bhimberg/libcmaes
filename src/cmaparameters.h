/**
 * CMA-ES, Covariance Matrix Adaptation Evolution Strategy
 * Copyright (c) 2014 Inria
 * Author: Emmanuel Benazera <emmanuel.benazera@lri.fr>
 *
 * This file is part of libcmaes.
 *
 * libcmaes is free software: you can redistribute it and/or modify
 * it under the terms of the GNU Lesser General Public License as published by
 * the Free Software Foundation, either version 3 of the License, or
 * (at your option) any later version.
 *
 * libcmaes is distributed in the hope that it will be useful,
 * but WITHOUT ANY WARRANTY; without even the implied warranty of
 * MERCHANTABILITY or FITNESS FOR A PARTICULAR PURPOSE.  See the
 * GNU Lesser General Public License for more details.
 *
 * You should have received a copy of the GNU Lesser General Public License
 * along with libcmaes.  If not, see <http://www.gnu.org/licenses/>.
 */

#ifndef CMAPARAMETERS_H
#define CMAPARAMETERS_H

#include "parameters.h"
#include "eo_matrix.h"
#include <float.h>

namespace libcmaes
{
  /**
   * \brief Parameters for various flavors of the CMA-ES algorithm.
   */
  template <class TGenoPheno=GenoPheno<NoBoundStrategy> >
  class CMAParameters : public Parameters<TGenoPheno>
    {
      friend class CMASolutions;
      template <class U, class V> friend class CMAStrategy;
      template <class U, class V, class W> friend class ESOStrategy;
      template <class U> friend class CMAStopCriteria;
      template <class U, class V> friend class IPOPCMAStrategy;
      template <class U, class V> friend class BIPOPCMAStrategy;
      //template <class U> friend class errstats;
      friend class CovarianceUpdate;
      friend class ACovarianceUpdate;
      template <class U> friend class errstats;
      friend class VDCMAUpdate;
      
    public:
      CMAParameters() {} //TODO: var init even if this constructor is not supposed to be used for now.
      
      /**
       * \brief Constructor.
       * @param dim problem dimensions
       * @param x0 initial search point
       * @param sigma initial distribution step size (positive, otherwise automatically set)
       * @param lambda number of offsprings sampled at each step
       * @param seed initial random seed, useful for reproducing results (if unspecified, automatically generated from current time)
       * @param gp genotype / phenotype object
       * @param sep whether to use sep-CMA-ES, using diagonal covariance matrix (modifies covariance default learning rate)
       */
      CMAParameters(const int &dim,
		    const double *x0,
		    const double &sigma,
		    const int &lambda=-1,
		    const uint64_t &seed=0,
		    const TGenoPheno &gp=GenoPheno<NoBoundStrategy>());
      
      /**
       * \brief Constructor.
       * @param x0 initial search point as vector of problem dimension
       * @param sigma initial distribution step size (positive, otherwise automatically set)
       * @param lambda number of offsprings sampled at each step
       * @param seed initial random seed, useful for reproducing results (if unspecified, automatically generated from current time)
       * @param gp genotype / phenotype object
       * @param sep whether to use sep-CMA-ES, using diagonal covariance matrix (modifies covariance default learning rate)
       */
      CMAParameters(const std::vector<double> &x0,
		    const double &sigma,
		    const int &lambda=-1,
		    const uint64_t &seed=0,
		    const TGenoPheno &gp=GenoPheno<NoBoundStrategy>());
      
      /**
       * \brief Constructor.
       * @param x0 initial search point as vector of problem dimension
       * @param sigma vector of initial distribution step sizes (positive, otherwise automatically set)
       * @param lambda number of offsprings sampled at each step
       * @param seed initial random seed, useful for reproducing results (if unspecified, automatically generated from current time)
       * @param gp genotype / phenotype object
       * @param sep whether to use sep-CMA-ES, using diagonal covariance matrix (modifies covariance default learning rate)
       */
      CMAParameters(const std::vector<double> &x0,
		    const std::vector<double> &sigma,
		    const int &lambda=-1,
		    const std::vector<double> &lbounds=std::vector<double>(),
		    const std::vector<double> &ubounds=std::vector<double>(),
		    const uint64_t &seed=0);
      
      ~CMAParameters();
      
      /**
       * \brief initialize required parameters based on dim, lambda, x0 and sigma.
       */
      void initialize_parameters();

      
      void reset_as_fixed(const int &k);
      
      /**
       * \brief adapt parameters for noisy objective function.
       */
      void set_noisy();
      
      /**
       * \brief sets the optimization algorithm.
       * @param algo as string from cmaes,ipop,bipop,acmaes,aipop,abipop,sepcmaes,sepipop,sepbipop,sepacmaes,sepaipop,sepabipop
       */
      void set_str_algo(const std::string &algo)
      {
	std::map<std::string,int>::const_iterator mit;
	if ((mit = Parameters<TGenoPheno>::_algos.find(algo))!=Parameters<TGenoPheno>::_algos.end())
	  Parameters<TGenoPheno>::_algo = (*mit).second;
	else LOG(ERROR) << "unknown algorithm " << algo << std::endl;
	if (algo.find("sep")!=std::string::npos)
	  set_sep();
	if (algo.find("vd")!=std::string::npos)
	  set_vd();
      }
      
      /**
       * \brief fix parameters for sep-CMA-ES, using only the diagonal of covariance matrix.
       */
      void set_sep();

      /**
       * \brief whether algorithm leverages separability.
       * @return separability status
       */
      bool is_sep() const { return _sep; }

      /**
       * \brief activates VD decomposition.
       */
      void set_vd();

      /**
       * \brief whether algorithm uses vd update.
       * @return vd status
       */
      bool is_vd() const { return _vd; }
      
      /**
       * \brief freezes a parameter to a given value during optimization.
       *        Adapts some generic parameters as well.
       * @param index dimension index of the parameter to be frozen
       * @param value frozen value of the parameter
       */
      void set_fixed_p(const int &index, const double &value);
      
      /**
       * \brief unfreezes a parameter.
       * @param index dimenion index of the parameter to unfreeze
       */
      void unset_fixed_p(const int &index);
      
      /**
       * \brief sets the maximum number of restarts (applies to IPOP and BIPOP).
       * @param nrestarts maximum number of restarts
       */
      inline void set_restarts(const int &nrestarts) { _nrestarts = nrestarts; }

      /**
       * \brief get the number of restarts (applies to IPOP and BIPOP).
       * @return number of restarts
       */
      inline int get_restarts() const { return _nrestarts; }

      /**
       * \brief sets the lazy update (i.e. updates the eigenvalues every few steps).
       * @param lz whether to activate the lazy update
       */
      inline void set_lazy_update(const bool &lz) { _lazy_update = lz; }

      /**
       * \brief get lazy update status.
       * @param whether lazy update is activated
       */
      inline bool get_lazy_update() { return _lazy_update; }

      /**
       * \brief sets initial elitist scheme: restart if best encountered solution is not
       *        the final solution and reinjects the best solution until the population
       *        has better fitness, in its majority
       * @param e whether to activate the initial elitist scheme
       */
      inline void set_elitist(const bool &e) { _elitist = e; }

      /**
       * \brief all stopping criteria are active by default, this allows to control
       *        them
       * @param criteria stopping criteria CMAStopCritType, see cmastopcriteria.h
       * @param active whether to activate this criteria
       */
      inline void set_stopping_criteria(const int &criteria,
					const bool &active)
      {
	_stoppingcrit.insert(std::pair<int,bool>(criteria,active));
      }
<<<<<<< HEAD

      /**
       * \brief resets parameter in k-th dimension to its initial value.
       * @param k dimension to reset
       */
      void reset_as_fixed(const int &k);

      void set_kl(const bool &b) { _kl = b; }
      
      void set_sigma_init(const double &s) { _sigma_init = s; }

=======
      
>>>>>>> 68e82326
    private:
      int _mu; /**< number of candidate solutions used to update the distribution parameters. */
      dVec _weights; /**< offsprings weighting scheme. */
      double _csigma; /**< cumulation constant for step size. */
      double _c1; /**< covariance matrix learning rate for the rank one update using pc. */
      double _cmu; /**< covariance matrix learning reate for the rank mu update. */
      double _cc; /**< cumulation constant for pc. */
      double _muw; /**< \sum^\mu _weights .*/
      double _dsigma; /**< step size damping factor. */
      
      // computed once at init for speeding up operations.
      double _fact_ps;
      double _fact_pc;
      double _chi; /**< norm of N(0,I) */
      
      double _sigma_init; /**< initial sigma value. */
      
      int _nrestarts = 9; /**< maximum number of restart, when applicable. */
      bool _lazy_update; /**< covariance lazy update. */
      double _lazy_value; /**< reference trigger for lazy update. */
      
      // active cma.
      double _cm; /**< learning rate for the mean. */
      double _alphacov; /**< = 2 (active CMA only) */
      double _alphaminusold; /**< in [0,1] (active CMA only) */
      double _deltamaxsigma; /**< infinite (active CMA only) */
      double _lambdamintarget; /**< = 0.66 (active CMA only) */
      double _alphaminusmin; /**< = 1 (active CMA only) */
      
      // sep cma (diagonal cov).
      bool _sep = false; /**< whether to use diagonal covariance matrix. */
      bool _vd = false;
      
      bool _elitist = false; /**< activate the restart from and re-injection of the best seen solution if not the final one. */
      
      // stopping criteria
      std::map<int,bool> _stoppingcrit; /**< control list of stopping criteria. */

      // kl
      bool _kl = false;
    };

  template<class TGenoPheno>
    std::map<std::string,int> Parameters<TGenoPheno>::_algos = {{"cmaes",0},{"ipop",1},{"bipop",2},{"acmaes",3},{"aipop",4},{"abipop",5},{"sepcmaes",6},{"sepipop",7},{"sepbipop",8},{"sepacmaes",9},{"sepipop",10},{"sepbipop",11},{"vdcma",12},{"vdipopcma",13},{"vdbipopcma",14}};
}

#endif<|MERGE_RESOLUTION|>--- conflicted
+++ resolved
@@ -207,21 +207,7 @@
       {
 	_stoppingcrit.insert(std::pair<int,bool>(criteria,active));
       }
-<<<<<<< HEAD
-
-      /**
-       * \brief resets parameter in k-th dimension to its initial value.
-       * @param k dimension to reset
-       */
-      void reset_as_fixed(const int &k);
-
-      void set_kl(const bool &b) { _kl = b; }
-      
-      void set_sigma_init(const double &s) { _sigma_init = s; }
-
-=======
-      
->>>>>>> 68e82326
+      
     private:
       int _mu; /**< number of candidate solutions used to update the distribution parameters. */
       dVec _weights; /**< offsprings weighting scheme. */
