--- conflicted
+++ resolved
@@ -46,6 +46,7 @@
       template <class U> friend class CMAStopCriteria;
       template <class U, class V> friend class IPOPCMAStrategy;
       template <class U, class V> friend class BIPOPCMAStrategy;
+      //template <class U> friend class errstats;
       friend class CovarianceUpdate;
       friend class ACovarianceUpdate;
       friend class Candidate;
@@ -56,82 +57,6 @@
        */
     Parameters():_dim(0),_lambda(0),_max_iter(0)
       {}
-<<<<<<< HEAD
-
-    /**
-     * \brief constructor
-     * @param dim problem dimensions
-     * @param x0 initial search point
-     * @param lambda number of offsprings sampled at each step
-     * @param seed initial random seed, useful for reproducing results (if unspecified, automatically generated from current time)
-     * @param gp genotype / phenotype object
-     */
-  Parameters(const int &dim, const double *x0, const int &lambda=-1,
-	     const uint64_t &seed=0, const TGenoPheno &gp=GenoPheno<NoBoundStrategy>())
-  :_dim(dim),_lambda(lambda),_seed(seed),_gp(gp)
-  {
-    if (_lambda == -1) // lambda is unspecified
-      _lambda = 4 + floor(3.0*log(_dim));
-    if (_seed == 0) // seed is not forced.
-      _seed = static_cast<uint64_t>(time(nullptr));
-    set_x0(x0);
-  }
-  
-  ~Parameters()
-  {
-  }
-
-  /**
-   * \brief sets initial objective function parameter values to x0 across all dimensions
-   * @param x0 initial value
-   */
-  void set_x0(const double &x0)
-  {
-    _x0min = _x0max = dVec::Constant(_dim,x0);
-  }
-
-  /**
-   * \brief sets initial objective function parameter values to array x0
-   * @param x0 array of initial parameter values
-   */
-  void set_x0(const double *x0)
-  {
-    _x0min = _x0max = dVec(_dim);
-    for (int i=0;i<_dim;i++)
-      _x0min(i) = _x0max(i) = x0[i];
-  }
-
-  /**
-   * \brief sets bounds on initial objective function parameter values.
-   *        Bounds are the same across all dimensions, and initial value is
-   *        sampled uniformly within these bounds.
-   * @param x0min lower bound
-   * @param x0max upper bound
-   */
-  void set_x0(const double &x0min, const double &x0max)
-  {
-    _x0min = dVec::Constant(_dim,x0min);
-    _x0max = dVec::Constant(_dim,x0max);
-  }
-
-  void set_x0(const dVec &x0)
-  {
-    _x0min = x0;
-    _x0max = x0;
-  }
-  
-  /**
-   * \brief sets bounds on initial objective function parameter values.
-   *        Initial value is sampled uniformly within these bounds.
-   * @param x0min vector of initial lower bounds.
-   * @param x0max vector of initial upper bounds.
-   */
-  void set_x0(const double *x0min, const double *x0max)
-  {
-    _x0min = dVec(_dim);
-    _x0max = dVec(_dim);
-    for (int i=0;i<_dim;i++)
-=======
       
       /**
        * \brief constructor
@@ -144,7 +69,6 @@
     Parameters(const int &dim, const double *x0, const int &lambda=-1,
 	       const uint64_t &seed=0, const TGenoPheno &gp=GenoPheno<NoBoundStrategy>())
       :_dim(dim),_lambda(lambda),_seed(seed),_gp(gp)
->>>>>>> 0cdde09a
       {
 	if (_lambda == -1) // lambda is unspecified
 	  _lambda = 4 + floor(3.0*log(_dim));
