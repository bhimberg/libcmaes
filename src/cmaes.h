--- conflicted
+++ resolved
@@ -182,14 +182,9 @@
 	}
 	case sepCMAES:
 	{
-<<<<<<< HEAD
-	  parameters.set_sep();
-	  if (solutions.sepcov().size()==0)
-=======
-	  if (!parameters.is_sep())
-	    parameters.set_sep();
-	  if (solutions.cov().size()==0)
->>>>>>> 68e82326
+	  if (!parameters.is_sep())
+	    parameters.set_sep();
+	  if (solutions.cov().size()==0)
 	    {
 	      ESOptimizer<CMAStrategy<CovarianceUpdate,TGenoPheno>,CMAParameters<TGenoPheno>,CMASolutions> sepcmaes(func,parameters);
 	      if (gfunc != nullptr)
@@ -212,14 +207,9 @@
 	}
 	case sepIPOP_CMAES:
 	{
-<<<<<<< HEAD
-	  parameters.set_sep();
-	  if (solutions.sepcov().size()==0)
-=======
-	  if (!parameters.is_sep())
-	    parameters.set_sep();
-	  if (solutions.cov().size()==0)
->>>>>>> 68e82326
+	  if (!parameters.is_sep())
+	    parameters.set_sep();
+	  if (solutions.cov().size()==0)
 	    {
 	      ESOptimizer<IPOPCMAStrategy<CovarianceUpdate,TGenoPheno>,CMAParameters<TGenoPheno>,CMASolutions> ipop(func,parameters);
 	      if (gfunc != nullptr)
@@ -242,14 +232,9 @@
 	}
 	case sepBIPOP_CMAES:
 	{
-<<<<<<< HEAD
-	  parameters.set_sep();
-	  if (solutions.sepcov().size()==0)
-=======
-	  if (!parameters.is_sep())
-	    parameters.set_sep();
-	  if (solutions.cov().size()==0)
->>>>>>> 68e82326
+	  if (!parameters.is_sep())
+	    parameters.set_sep();
+	  if (solutions.cov().size()==0)
 	    {
 	      ESOptimizer<BIPOPCMAStrategy<CovarianceUpdate,TGenoPheno>,CMAParameters<TGenoPheno>,CMASolutions> bipop(func,parameters);
 	      if (gfunc != nullptr)
@@ -271,14 +256,9 @@
 	}
 	case sepaCMAES:
 	{
-<<<<<<< HEAD
-	  parameters.set_sep();
-	  if (solutions.sepcov().size()==0)
-=======
-	  if (!parameters.is_sep())
-	    parameters.set_sep();
-	  if (solutions.cov().size()==0)
->>>>>>> 68e82326
+	  if (!parameters.is_sep())
+	    parameters.set_sep();
+	  if (solutions.cov().size()==0)
 	    {
 	      ESOptimizer<CMAStrategy<ACovarianceUpdate,TGenoPheno>,CMAParameters<TGenoPheno>,CMASolutions> sepcmaes(func,parameters);
 	      if (gfunc != nullptr)
@@ -300,14 +280,9 @@
 	}
 	case sepaIPOP_CMAES:
 	{
-<<<<<<< HEAD
-	  parameters.set_sep();
-	  if (solutions.sepcov().size() == 0)
-=======
 	  if (!parameters.is_sep())
 	    parameters.set_sep();
 	  if (solutions.cov().size() == 0)
->>>>>>> 68e82326
 	    {
 	      ESOptimizer<IPOPCMAStrategy<ACovarianceUpdate,TGenoPheno>,CMAParameters<TGenoPheno>,CMASolutions> ipop(func,parameters);
 	      if (gfunc != nullptr)
@@ -326,8 +301,6 @@
 	      ipop.optimize();
 	      return ipop.get_solutions();
 	    }
-<<<<<<< HEAD
-=======
 	}
 	case sepaBIPOP_CMAES:
 	{
@@ -376,32 +349,9 @@
 	  ipop.set_plot_func(pffunc);
 	  ipop.optimize();
 	  return ipop.get_solutions();
->>>>>>> 68e82326
 	}
 	case VD_BIPOP_CMAES:
 	{
-<<<<<<< HEAD
-	  parameters.set_sep();
-	  if (solutions.sepcov().size() == 0)
-	    {
-	      ESOptimizer<BIPOPCMAStrategy<ACovarianceUpdate,TGenoPheno>,CMAParameters<TGenoPheno>,CMASolutions> bipop(func,parameters);
-	      if (gfunc != nullptr)
-		bipop.set_gradient_func(gfunc);
-	      bipop.set_progress_func(pfunc);
-	      bipop.set_plot_func(pffunc);
-	      bipop.optimize();
-	      return bipop.get_solutions();
-	    }
-	  else
-	    {
-	      ESOptimizer<BIPOPCMAStrategy<ACovarianceUpdate,TGenoPheno>,CMAParameters<TGenoPheno>,CMASolutions> bipop(func,parameters,solutions);
-	      if (gfunc != nullptr)
-		bipop.set_gradient_func(gfunc);
-	      bipop.set_progress_func(pfunc);
-	      bipop.optimize();
-	      return bipop.get_solutions();
-	    }
-=======
 	  if (!parameters.is_vd())
 	    parameters.set_vd();
 	  ESOptimizer<BIPOPCMAStrategy<VDCMAUpdate,TGenoPheno>,CMAParameters<TGenoPheno>> bipop(func,parameters);
@@ -411,7 +361,6 @@
 	  bipop.set_plot_func(pffunc);
 	  bipop.optimize();
 	  return bipop.get_solutions();
->>>>>>> 68e82326
 	}
 	default:
 	return CMASolutions();
