/**
 * CMA-ES, Covariance Matrix Adaptation Evolution Strategy
 * Copyright (c) 2014 Inria
 * Author: Emmanuel Benazera <emmanuel.benazera@lri.fr>
 *
 * This file is part of libcmaes.
 *
 * libcmaes is free software: you can redistribute it and/or modify
 * it under the terms of the GNU Lesser General Public License as published by
 * the Free Software Foundation, either version 3 of the License, or
 * (at your option) any later version.
 *
 * libcmaes is distributed in the hope that it will be useful,
 * but WITHOUT ANY WARRANTY; without even the implied warranty of
 * MERCHANTABILITY or FITNESS FOR A PARTICULAR PURPOSE.  See the
 * GNU Lesser General Public License for more details.
 *
 * You should have received a copy of the GNU Lesser General Public License
 * along with libcmaes.  If not, see <http://www.gnu.org/licenses/>.
 */

#ifndef EO_MATRIX_H
#define EO_MATRIX_H

<<<<<<< HEAD
#include <algorithm>
#include <Eigen/Sparse>
=======
#include <Eigen/Dense>
>>>>>>> 03e497ad
#include <stdlib.h>

typedef Eigen::MatrixXd dMat; // declares a column-major non-sparse matrix type of double
typedef Eigen::VectorXd dVec; // declares a vector of double.

using namespace Eigen;

#include <unsupported/Eigen/MatrixFunctions>

inline void removeRow(dMat& matrix, unsigned int rowToRemove)
{
  unsigned int numRows = matrix.rows()-1;
  unsigned int numCols = matrix.cols();

  if( rowToRemove < numRows )
    matrix.block(rowToRemove,0,numRows-rowToRemove,numCols) = matrix.block(rowToRemove+1,0,numRows-rowToRemove,numCols);

  matrix.conservativeResize(numRows,numCols);
}

inline void removeColumn(dMat& matrix, unsigned int colToRemove)
{
  unsigned int numRows = matrix.rows();
  unsigned int numCols = matrix.cols()-1;

  if( colToRemove < numCols )
    matrix.block(0,colToRemove,numRows,numCols-colToRemove) = matrix.block(0,colToRemove+1,numRows,numCols-colToRemove);

  matrix.conservativeResize(numRows,numCols);
}

inline void removeElement(dVec &vec, unsigned int k)
{
  if (k >= vec.size())
    return;
  std::copy(vec.data()+k+1,vec.data()+vec.size(),vec.data()+k);
  vec.conservativeResize(vec.size()-1);
}

#endif<|MERGE_RESOLUTION|>--- conflicted
+++ resolved
@@ -22,12 +22,8 @@
 #ifndef EO_MATRIX_H
 #define EO_MATRIX_H
 
-<<<<<<< HEAD
 #include <algorithm>
-#include <Eigen/Sparse>
-=======
 #include <Eigen/Dense>
->>>>>>> 03e497ad
 #include <stdlib.h>
 
 typedef Eigen::MatrixXd dMat; // declares a column-major non-sparse matrix type of double
