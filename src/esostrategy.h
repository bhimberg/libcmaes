/**
 * CMA-ES, Covariance Matrix Adaptation Evolution Strategy
 * Copyright (c) 2014 Inria
 * Author: Emmanuel Benazera <emmanuel.benazera@lri.fr>
 *
 * This file is part of libcmaes.
 *
 * libcmaes is free software: you can redistribute it and/or modify
 * it under the terms of the GNU Lesser General Public License as published by
 * the Free Software Foundation, either version 3 of the License, or
 * (at your option) any later version.
 *
 * libcmaes is distributed in the hope that it will be useful,
 * but WITHOUT ANY WARRANTY; without even the implied warranty of
 * MERCHANTABILITY or FITNESS FOR A PARTICULAR PURPOSE.  See the
 * GNU Lesser General Public License for more details.
 *
 * You should have received a copy of the GNU Lesser General Public License
 * along with libcmaes.  If not, see <http://www.gnu.org/licenses/>.
 */

#ifndef ESOSTRATEGY_H
#define ESOSTRATEGY_H

#include "eo_matrix.h" // to include Eigen everywhere.
#include "candidate.h"

namespace libcmaes
{
  typedef std::function<double (const double*, const int &n)> FitFunc;
  typedef std::function<dVec (const double*, const int &n)> GradFunc;
  
  template<class TParameters,class TSolutions>
    using ProgressFunc = std::function<int (const TParameters&, const TSolutions&)>; // template aliasing.

  template<class TParameters,class TSolutions>
    using PlotFunc = std::function<int (const TParameters&, const TSolutions&, std::ofstream &fplotstream)>;
  
  /**
   * \brief Main class describing an evolutionary optimization strategy.
   *        Every algorithm in libcmaes descends from this class, and bring
   *        its functionalities to an ESOptimizer object.
   */
  template<class TParameters,class TSolutions,class TStopCriteria>
    class ESOStrategy
  {
  public:
    /**
     * \brief constructor
     * @param func function to minimize
     * @param parameters optimization parameters
     */
    ESOStrategy(FitFunc &func,
		TParameters &parameters);

    /**
     * \brief constructor for starting from an existing solution.
     * @param func objective function to minimize
     * @param parameters stochastic search parameters
     * @param solution solution object to start from
     */
    ESOStrategy(FitFunc &func,
		TParameters &parameters,
		const TSolutions &solutions);
    
  protected:
    ~ESOStrategy();

  public:
    /**
     * \brief Generates a set of candidate points.
     * @return A matrix whose rows contain the candidate points.
     */
    dMat ask();

    /**
     * \brief Evaluates a set of candiates against the objective function.
     *        The procedure is multithreaded and stores both the candidates
     *        and their f-value into the _solutions object that bears the 
     *        current set of potential solutions to the optimization problem.
     * @param candidates A matrix whose rows contain the candidates.
     * @param phenocandidates The candidates transformed into phenotype, 
     *        leave empty if no pheno transform.
     */
    void eval(const dMat &candidates,
	      const dMat &phenocandidates=dMat(0,0));

    /**
     * \brief Updates the state of the stochastic search, and prepares
     *        for the next iteration.
     */
    void tell();

    /**
     * \brief Decides whether to stop the search for solutions.
     * @return true if search must stop, false otherwise.
     */
    bool stop();

    /**
     * \brief Finds the minimum of the objective function. It makes
     *        alternative calls to ask(), tell() and stop() until 
     *        one of the termination criteria triggers.
     * @return success or error code, as defined in opti_err.h
     */
    int optimize();

    /**
     * \brief increment iteration count.
     */
    void inc_iter();

    /**
     * \brief updates the consumed budget of objective function evaluations.
     * @param evals increment to the current consumed budget
     */
    void update_fevals(const int &evals);

    /**
     * \brief sets the gradient function, if available.
     * @param gfunc gradient function
     */
    void set_gradient_func(GradFunc &gfunc) { _gfunc = gfunc; }
    
    /**
     * \brief Sets the possibly custom progress function,
     *        that is called in between every search step, and gives an outside
     *        user a simple way to witness progress of the algorithm, as well as
     *        to add custom termination criteria.
     * @param pfunc a progress function
     */
    void set_progress_func(ProgressFunc<TParameters,TSolutions> &pfunc) { _pfunc = pfunc; }

    /**
<<<<<<< HEAD
     * \brief starts optimization from a given solution object.
     * @param sol the solution object to start search from.
     */
    void start_from_solution(const TSolutions &sol)
    {
      _parameters.set_x0(sol.best_candidate()._x);
      _solutions = sol;
      _solutions.reset();
    }

=======
     * \brief Sets the possibly custom plot to file function,
     *        that is useful for storing into file various possibly custom
     *        variable values for each step until termination.
     * @param pffunc a stream to file output function
     */
    void set_plot_func(PlotFunc<TParameters,TSolutions> &pffunc) { _pffunc = pffunc; }
    
>>>>>>> e2d22dc2
    /**
     * \brief returns numerical gradient of objective function at x.
     * @return vector of numerical gradient of the objective function at x.
     */
    dVec gradf(const dVec &x);
    
    dVec gradgp(const dVec &x) const;
    
    /**
     * \brief computes expected distance to minimum (EDM).
     * @return EDM
     */
    double edm();
    
    // deprecated.
    Candidate best_solution() const;
    
    FitFunc _func; /**< the objective function. */
    int _nevals;  /**< number of function evaluations. */
    int _niter;  /**< number of iterations. */
    TSolutions _solutions; /**< holder of the current set of solutions and the dynamic elemenst of the search state in general. */
    TParameters _parameters; /**< the optimizer's set of static parameters, from inputs or internal. */
    ProgressFunc<TParameters,TSolutions> _pfunc; /**< possibly custom progress function. */
    GradFunc _gfunc = nullptr; /**< gradient function, when available. */
    PlotFunc<TParameters,TSolutions> _pffunc; /**< possibly custom stream data to file function. */
  };
  
}

#endif<|MERGE_RESOLUTION|>--- conflicted
+++ resolved
@@ -132,7 +132,6 @@
     void set_progress_func(ProgressFunc<TParameters,TSolutions> &pfunc) { _pfunc = pfunc; }
 
     /**
-<<<<<<< HEAD
      * \brief starts optimization from a given solution object.
      * @param sol the solution object to start search from.
      */
@@ -143,7 +142,7 @@
       _solutions.reset();
     }
 
-=======
+    /**
      * \brief Sets the possibly custom plot to file function,
      *        that is useful for storing into file various possibly custom
      *        variable values for each step until termination.
@@ -151,7 +150,6 @@
      */
     void set_plot_func(PlotFunc<TParameters,TSolutions> &pffunc) { _pffunc = pffunc; }
     
->>>>>>> e2d22dc2
     /**
      * \brief returns numerical gradient of objective function at x.
      * @return vector of numerical gradient of the objective function at x.
