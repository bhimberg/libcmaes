/**
 * CMA-ES, Covariance Matrix Adaptation Evolution Strategy
 * Copyright (c) 2014 Inria
 * Author: Emmanuel Benazera <emmanuel.benazera@lri.fr>
 *
 * This file is part of libcmaes.
 *
 * libcmaes is free software: you can redistribute it and/or modify
 * it under the terms of the GNU Lesser General Public License as published by
 * the Free Software Foundation, either version 3 of the License, or
 * (at your option) any later version.
 *
 * libcmaes is distributed in the hope that it will be useful,
 * but WITHOUT ANY WARRANTY; without even the implied warranty of
 * MERCHANTABILITY or FITNESS FOR A PARTICULAR PURPOSE.  See the
 * GNU Lesser General Public License for more details.
 *
 * You should have received a copy of the GNU Lesser General Public License
 * along with libcmaes.  If not, see <http://www.gnu.org/licenses/>.
 */

/**
 * This is based on Nikolaus Hansen's code from the C version of CMA-ES,
 * see boundary_transformation.c from the package available from
 * https://www.lri.fr/~hansen/cmaes_inmatlab.html#C
 */

#include "pwq_bound_strategy.h"
#include "llogging.h"
#include <limits>
#include <iostream>

namespace libcmaes
{
  pwqBoundStrategy::pwqBoundStrategy()
  {
  }
  
  pwqBoundStrategy::pwqBoundStrategy(const double *lbounds, const double *ubounds, const int &dim)
<<<<<<< HEAD
    :_lbounds(Map<dVec>(const_cast<double*>(lbounds),dim)),_ubounds(Map<dVec>(const_cast<double*>(ubounds),dim)),
=======
    :_lbounds(Eigen::Map<dVec>(const_cast<double*>(lbounds),dim)),_ubounds(Eigen::Map<dVec>(const_cast<double*>(ubounds),dim)),
>>>>>>> 68e82326
     _phenolbounds(_lbounds),_phenoubounds(_ubounds)
  {
    // init al & ul.
    dVec tmpdiff1 = _ubounds - _lbounds;
    dVec tmpdiff2 = 0.5*tmpdiff1;
    dVec tmpal = (1.0/20.0) * (dVec::Constant(dim,1.0) + _lbounds.cwiseAbs());
    _al = tmpdiff2.cwiseMin(tmpal);
    
    dVec tmpau = (1.0/20.0) * (dVec::Constant(dim,1.0) + _ubounds.cwiseAbs());
    _au = tmpdiff2.cwiseMin(tmpau);
    
    // compute static variables.
    _xlow = _lbounds - 2.0 * _al - tmpdiff2;
    _xup = _ubounds + 2.0 * _au + tmpdiff2;
    _r = 2.0 * (tmpdiff1 + _al + _au);
  }

  pwqBoundStrategy::pwqBoundStrategy(const double *lbounds, const double *ubounds,
				     const double *plbounds, const double *pubounds, const int &dim)
<<<<<<< HEAD
    :_lbounds(Map<dVec>(const_cast<double*>(lbounds),dim)),_ubounds(Map<dVec>(const_cast<double*>(ubounds),dim)),
     _phenolbounds(Map<dVec>(const_cast<double*>(plbounds),dim)),_phenoubounds(Map<dVec>(const_cast<double*>(pubounds),dim))
=======
    :_lbounds(Eigen::Map<dVec>(const_cast<double*>(lbounds),dim)),_ubounds(Eigen::Map<dVec>(const_cast<double*>(ubounds),dim)),
     _phenolbounds(Eigen::Map<dVec>(const_cast<double*>(plbounds),dim)),_phenoubounds(Eigen::Map<dVec>(const_cast<double*>(pubounds),dim))
>>>>>>> 68e82326
  {
    // init al & ul.
    dVec tmpdiff1 = _ubounds - _lbounds;
    dVec tmpdiff2 = 0.5*tmpdiff1;
    dVec tmpal = (1.0/20.0) * (dVec::Constant(dim,1.0) + _lbounds.cwiseAbs());
    _al = tmpdiff2.cwiseMin(tmpal);
    
    dVec tmpau = (1.0/20.0) * (dVec::Constant(dim,1.0) + _ubounds.cwiseAbs());
    _au = tmpdiff2.cwiseMin(tmpau);
    
    // compute static variables.
    _xlow = _lbounds - 2.0 * _al - tmpdiff2;
    _xup = _ubounds + 2.0 * _au + tmpdiff2;
    _r = 2.0 * (tmpdiff1 + _al + _au);
  }
  
  pwqBoundStrategy::~pwqBoundStrategy()
  {
  }

  void pwqBoundStrategy::to_f_representation(const dVec &x, dVec &y) const
  {
    shift_into_feasible(x,y);
    for (int i=0;i<x.rows();i++) //TODO: vectorize ?
      {
	if (y[i] < _lbounds[i] + _al[i])
	  y[i] = _lbounds[i] + (y[i] - (_lbounds[i] - _al[i])) * (y[i] - (_lbounds[i] - _al[i])) / 4.0 / _al[i];
	else if (y[i] > _ubounds[i] - _au[i])
	  y[i] = _ubounds[i] - (y[i] - (_ubounds[i] + _au[i])) * (y[i] - (_ubounds[i] + _au[i])) / 4.0 / _au[i];
      }
  }

  void pwqBoundStrategy::shift_into_feasible(const dVec &x, dVec &x_s) const
  {
    x_s = x;
    for (int i=0;i<x.rows();i++) //TODO: vectorize ?
      {
	if (x_s[i] < _xlow[i])
	  x_s[i] += _r[i] * (1.0 + static_cast<int>((_xlow[i]-x_s[i])/_r[i])); // shift up.
	if (x_s[i] > _xup[i])
	  x_s[i] -= _r[i] * (1.0 + static_cast<int>((x_s[i]-_xup[i])/_r[i])); // shift down;
	if (x_s[i] < _lbounds[i] - _al[i])
	  x_s[i] += 2.0 * (_lbounds[i] - _al[i] - x_s[i]);
	if (x_s[i] > _ubounds[i] + _au[i])
	  x_s[i] -= 2.0 * (x_s[i] - _ubounds[i] - _au[i]);

	if ((x_s[i] < _lbounds[i] - _al[i] - 1e-15) || (x_s[i] > _ubounds[i] + _au[i] + 1e-15))
	  {
	    LOG(FATAL) << "error in shifting pwq bounds in dimension " << i << ": lb=" << _lbounds[i] << " / ub=" << _ubounds[i] << " / al=" << _al[i] << " / au=" << _au[i] << " / x_s=" << x_s[i] << " / x=" << x[i] << " / xlow=" << _xlow[i] << " / xup=" << _xup[i] << " / r=" << _r[i] << std::endl;
	  }
      }
  }

  void pwqBoundStrategy::to_internal_representation(dVec &x, const dVec &y) const
  {
    x = y;
    for (int i=0;i<y.rows();i++)
      {
	if (x[i] < _lbounds[i] + _al[i])
	  x[i] = (_lbounds[i] - _al[i]) + 2.0 * sqrt(_al[i] * fabs(_lbounds[i] - x[i]));
	else if (x[i] > _ubounds[i] - _au[i])
	  x[i] = (_ubounds[i] + _au[i]) - 2.0 * sqrt(_au[i] * fabs(x[i] - _ubounds[i]));
      }
  }
  
}<|MERGE_RESOLUTION|>--- conflicted
+++ resolved
@@ -37,11 +37,7 @@
   }
   
   pwqBoundStrategy::pwqBoundStrategy(const double *lbounds, const double *ubounds, const int &dim)
-<<<<<<< HEAD
-    :_lbounds(Map<dVec>(const_cast<double*>(lbounds),dim)),_ubounds(Map<dVec>(const_cast<double*>(ubounds),dim)),
-=======
     :_lbounds(Eigen::Map<dVec>(const_cast<double*>(lbounds),dim)),_ubounds(Eigen::Map<dVec>(const_cast<double*>(ubounds),dim)),
->>>>>>> 68e82326
      _phenolbounds(_lbounds),_phenoubounds(_ubounds)
   {
     // init al & ul.
@@ -61,13 +57,8 @@
 
   pwqBoundStrategy::pwqBoundStrategy(const double *lbounds, const double *ubounds,
 				     const double *plbounds, const double *pubounds, const int &dim)
-<<<<<<< HEAD
-    :_lbounds(Map<dVec>(const_cast<double*>(lbounds),dim)),_ubounds(Map<dVec>(const_cast<double*>(ubounds),dim)),
-     _phenolbounds(Map<dVec>(const_cast<double*>(plbounds),dim)),_phenoubounds(Map<dVec>(const_cast<double*>(pubounds),dim))
-=======
     :_lbounds(Eigen::Map<dVec>(const_cast<double*>(lbounds),dim)),_ubounds(Eigen::Map<dVec>(const_cast<double*>(ubounds),dim)),
      _phenolbounds(Eigen::Map<dVec>(const_cast<double*>(plbounds),dim)),_phenoubounds(Eigen::Map<dVec>(const_cast<double*>(pubounds),dim))
->>>>>>> 68e82326
   {
     // init al & ul.
     dVec tmpdiff1 = _ubounds - _lbounds;
