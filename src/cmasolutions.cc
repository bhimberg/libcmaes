--- conflicted
+++ resolved
@@ -121,7 +121,6 @@
     _leigenvectors = eigenvectors;
   }
 
-<<<<<<< HEAD
   void CMASolutions::reset()
   {
     //_candidates.clear();
@@ -173,9 +172,7 @@
 #endif
   }
   
-=======
   template <class TGenoPheno>
->>>>>>> 402c4b93
   std::ostream& CMASolutions::print(std::ostream &out,
 				    const int &verb_level,
 				    const TGenoPheno &gp) const
