--- conflicted
+++ resolved
@@ -83,11 +83,7 @@
   {
     _best_candidates_hist.push_back(_candidates.at(0)); // supposed candidates is sorted.
     _k_best_candidates_hist.push_back(_candidates.at(_kcand));
-<<<<<<< HEAD
-    if (_best_candidates_hist.size() > _max_hist)
-=======
     if ((int)_best_candidates_hist.size() > _max_hist)
->>>>>>> f031583b
       {
 	_best_candidates_hist.erase(_best_candidates_hist.begin());
 	_k_best_candidates_hist.erase(_k_best_candidates_hist.begin());
