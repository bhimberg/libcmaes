/**
 * CMA-ES, Covariance Matrix Adaptation Evolution Strategy
 * Copyright (c) 2014 Inria
 * Author: Emmanuel Benazera <emmanuel.benazera@lri.fr>
 *
 * This file is part of libcmaes.
 *
 * libcmaes is free software: you can redistribute it and/or modify
 * it under the terms of the GNU Lesser General Public License as published by
 * the Free Software Foundation, either version 3 of the License, or
 * (at your option) any later version.
 *
 * libcmaes is distributed in the hope that it will be useful,
 * but WITHOUT ANY WARRANTY; without even the implied warranty of
 * MERCHANTABILITY or FITNESS FOR A PARTICULAR PURPOSE.  See the
 * GNU Lesser General Public License for more details.
 *
 * You should have received a copy of the GNU Lesser General Public License
 * along with libcmaes.  If not, see <http://www.gnu.org/licenses/>.
 */

#include "cmasolutions.h"
#include "opti_err.h"
#include <limits>
#include <iostream>

namespace libcmaes
{
  template <class TGenoPheno>
  CMASolutions::CMASolutions(Parameters<TGenoPheno> &p)
    :_hsig(1),_max_eigenv(0.0),_min_eigenv(0.0),_niter(0),_nevals(0),_kcand(1),_eigeniter(0),_updated_eigen(true),_run_status(0),_elapsed_time(0)
  {
    try
      {
	if (!static_cast<CMAParameters<TGenoPheno>&>(p)._sep)
	  _cov = dMat::Identity(p._dim,p._dim);
	else _sepcov = dMat::Constant(p._dim,1,1.0);
      }
    catch (std::bad_alloc &e)
      {
	_run_status = OPTI_ERR_OUTOFMEMORY;
	return;
      }
    if (p._x0min == p._x0max)
      {
	if (p._x0min == dVec::Constant(p._dim,-std::numeric_limits<double>::max()))
	  _xmean = dVec::Random(p._dim) * 4.0; // initial mean randomly sampled from -4,4 in all dimensions.
	else _xmean = p._x0min;
      }
    else
      {
	_xmean = 0.5*(dVec::Random(p._dim) + dVec::Constant(p._dim,1.0)); // scale to [0,1].
	_xmean = _xmean.cwiseProduct(p._x0max - p._x0min) + p._x0min; // scale to bounds.
      }
    if (!p._fixed_p.empty())
      {
	auto fpmit = p._fixed_p.begin();
	while (fpmit!=p._fixed_p.end())
	  {
	    _xmean((*fpmit).first) = (*fpmit).second;
	    ++fpmit;
	  }
      }
    // if scaling, need to apply to xmean.
    if (!p._gp._scalingstrategy._id)
      p._gp._scalingstrategy.scale_to_internal(_xmean,_xmean);
    if (static_cast<CMAParameters<TGenoPheno>&>(p)._sigma_init > 0.0)
      _sigma = static_cast<CMAParameters<TGenoPheno>&>(p)._sigma_init;
    else static_cast<CMAParameters<TGenoPheno>&>(p)._sigma_init = _sigma = 1.0/static_cast<double>(p._dim); // XXX: sqrt(trace(cov)/dim)
    
    _psigma = dVec::Zero(p._dim);
    _pc = dVec::Zero(p._dim);
    _candidates.resize(p._lambda);
    _kcand = std::min(p._lambda-1,static_cast<int>(1.0+ceil(0.1+p._lambda/4.0)));
    _max_hist = (p._max_hist > 0) ? p._max_hist : static_cast<int>(10+ceil(30*p._dim/p._lambda));
  }

  CMASolutions::~CMASolutions()
  {
  }

  void CMASolutions::update_best_candidates()
  {
    _best_candidates_hist.push_back(_candidates.at(0)); // supposed candidates is sorted.
    _k_best_candidates_hist.push_back(_candidates.at(_kcand));
    if ((int)_best_candidates_hist.size() > _max_hist)
      {
	_best_candidates_hist.erase(_best_candidates_hist.begin());
	_k_best_candidates_hist.erase(_k_best_candidates_hist.begin());
      }
    
    _bfvalues.push_back(_candidates.at(0).get_fvalue());
    if (_bfvalues.size() > 20)
      _bfvalues.erase(_bfvalues.begin());

    // get median of candidate's scores, used in termination criteria (stagnation).
    double median = 0.0;
    size_t csize = _candidates.size();
    if (csize % 2 == 0)
      median = (_candidates[csize/2-1].get_fvalue() + _candidates[csize/2].get_fvalue())/2.0;
    else median = _candidates[csize/2].get_fvalue();
    _median_fvalues.push_back(median);
    if (_median_fvalues.size() > static_cast<size_t>(ceil(0.2*_niter+120+30*_xmean.size()/static_cast<double>(_candidates.size()))))
      _median_fvalues.erase(_median_fvalues.begin());
  }

  void CMASolutions::update_eigenv(const dVec &eigenvalues,
				   const dMat &eigenvectors)
  {
    _max_eigenv = eigenvalues.maxCoeff();
    _min_eigenv = eigenvalues.minCoeff();
    _leigenvalues = eigenvalues;
    _leigenvectors = eigenvectors;
  }

<<<<<<< HEAD
  void CMASolutions::reset()
  {
    //_candidates.clear();
    _best_candidates_hist.clear();
    //_leigenvalues.setZero(); // beware.
    //_leigenvectors.setZero();
    //_cov /= 1e-3;//_sigma;
    _cov = dMat::Identity(_csqinv.rows(),_csqinv.cols());
    //std::cout << "cov: " << _cov << std::endl;
    _niter = 0;
    _nevals = 0;
    //_sigma = 1.0/static_cast<double>(_csqinv.rows());
    _psigma = dVec::Zero(_cov.rows());
    _pc = dVec::Zero(_cov.rows());
    _k_best_candidates_hist.clear();
    _bfvalues.clear();
    _median_fvalues.clear();
    _run_status = 0;
    _elapsed_time = _elapsed_last_iter = 0;
#ifdef HAVE_DEBUG
    _elapsed_eval = _elapsed_ask = _elapsed_tell = _elapsed_stop = 0;
#endif
  }
  
  void CMASolutions::reset_as_fixed(const int &k)
  {
    removeRow(_cov,k);
    removeColumn(_cov,k);
    removeRow(_csqinv,k);
    removeColumn(_csqinv,k);
    removeElement(_xmean,k);
    removeElement(_psigma,k);
    removeElement(_pc,k);
    for (size_t i=0;i<_candidates.size();i++)
      removeElement(_candidates.at(i)._x,k);
    _best_candidates_hist.clear();
    removeElement(_leigenvalues,k);
    removeRow(_leigenvectors,k);
    removeColumn(_leigenvectors,k);
    _niter = 0;
    _nevals = 0;
    _k_best_candidates_hist.clear();
    _bfvalues.clear();
    _median_fvalues.clear();
    _run_status = 0;
    _elapsed_time = _elapsed_last_iter = 0;
#ifdef HAVE_DEBUG
    _elapsed_eval = _elapsed_ask = _elapsed_tell = _elapsed_stop = 0;
#endif
  }
  
=======
  template <class TGenoPheno>
>>>>>>> 0cdde09a
  std::ostream& CMASolutions::print(std::ostream &out,
				    const int &verb_level,
				    const TGenoPheno &gp) const
  {
    if (_candidates.empty())
      {
	out << "empth solution set\n";
	return out;
      }
    out << "best solution => f-value=" << best_candidate().get_fvalue() << " / fevals=" << _nevals << " / sigma=" << _sigma << " / iter=" << _niter << " / elaps=" << _elapsed_time << "ms" << " / x=" << gp.pheno(best_candidate().get_x_dvec()).transpose();
    if (verb_level)
      {
	out << "\ncovdiag=" << _cov.diagonal().transpose() << std::endl;
	out << "psigma=" << _psigma.transpose() << std::endl;
	out << "pc=" << _pc.transpose() << std::endl;
      }
    if (!_pls.empty())
      {
	out << "\nconfidence intervals:\n";
	for (auto it=_pls.begin();it!=_pls.end();++it)
	  {
	    out << "dim " << (*it).first << " in [" << (*it).second._min << "," << (*it).second._max << "] with error [" << (*it).second._errmin << "," << (*it).second._errmax << "]";
	    if ((*it).second._err[(*it).second._minindex] || (*it).second._err[(*it).second._maxindex])
	      out << " / status=[" << (*it).second._err[(*it).second._minindex] << "," << (*it).second._err[(*it).second._maxindex] << "]";
	    out << std::endl;
	  }
      }
    return out;
  }

  std::ostream& operator<<(std::ostream &out, const CMASolutions &cmas)
  {
    cmas.print(out,0);
        return out;
  }
  
  template CMASolutions::CMASolutions(Parameters<GenoPheno<NoBoundStrategy>>&);
  template CMASolutions::CMASolutions(Parameters<GenoPheno<pwqBoundStrategy>>&);
  template CMASolutions::CMASolutions(Parameters<GenoPheno<NoBoundStrategy,linScalingStrategy>>&);
  template CMASolutions::CMASolutions(Parameters<GenoPheno<pwqBoundStrategy,linScalingStrategy>>&);

  template std::ostream& CMASolutions::print(std::ostream&,const int&,const GenoPheno<NoBoundStrategy>&) const;
  template std::ostream& CMASolutions::print(std::ostream&,const int&,const GenoPheno<pwqBoundStrategy>&) const;
  template std::ostream& CMASolutions::print(std::ostream&,const int&,const GenoPheno<NoBoundStrategy,linScalingStrategy>&) const;
  template std::ostream& CMASolutions::print(std::ostream&,const int&,const GenoPheno<pwqBoundStrategy,linScalingStrategy>&) const;
}<|MERGE_RESOLUTION|>--- conflicted
+++ resolved
@@ -113,7 +113,6 @@
     _leigenvectors = eigenvectors;
   }
 
-<<<<<<< HEAD
   void CMASolutions::reset()
   {
     //_candidates.clear();
@@ -165,9 +164,7 @@
 #endif
   }
   
-=======
   template <class TGenoPheno>
->>>>>>> 0cdde09a
   std::ostream& CMASolutions::print(std::ostream &out,
 				    const int &verb_level,
 				    const TGenoPheno &gp) const
