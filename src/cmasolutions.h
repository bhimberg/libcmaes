/**
 * CMA-ES, Covariance Matrix Adaptation Evolution Strategy
 * Copyright (c) 2014 Inria
 * Author: Emmanuel Benazera <emmanuel.benazera@lri.fr>
 *
 * This file is part of libcmaes.
 *
 * libcmaes is free software: you can redistribute it and/or modify
 * it under the terms of the GNU Lesser General Public License as published by
 * the Free Software Foundation, either version 3 of the License, or
 * (at your option) any later version.
 *
 * libcmaes is distributed in the hope that it will be useful,
 * but WITHOUT ANY WARRANTY; without even the implied warranty of
 * MERCHANTABILITY or FITNESS FOR A PARTICULAR PURPOSE.  See the
 * GNU Lesser General Public License for more details.
 *
 * You should have received a copy of the GNU Lesser General Public License
 * along with libcmaes.  If not, see <http://www.gnu.org/licenses/>.
 */

#ifndef CMASOLUTIONS_H
#define CMASOLUTIONS_H

#include "libcmaes_config.h"
#include "candidate.h"
#include "eo_matrix.h"
#include "cmaparameters.h"
#include <vector>
#include <algorithm>

namespace libcmaes
{
  /**
   * \brief Holder of the set of evolving solutions from running an instance
   *        of CMA-ES.
   */
  class CMASolutions
  {
    template <class U, class V> friend class CMAStrategy;
    template <class U, class V> friend class ESOptimizer;
    template <class U, class V, class W> friend class ESOStrategy;
    template <class U> friend class CMAStopCriteria;
    template <class U, class V> friend class IPOPCMAStrategy;
    template <class U, class V> friend class BIPOPCMAStrategy;
    friend class CovarianceUpdate;
    friend class ACovarianceUpdate;
    friend class VDCMAUpdate;
    
  public:
    /**
     * \brief dummy constructor.
     */
    CMASolutions() {}

    /**
     * \brief initializes solutions from stochastic optimization parameters.
     * @param p parameters
     */
    template<class TGenoPheno=GenoPheno<NoBoundStrategy>>
    CMASolutions(Parameters<TGenoPheno> &p);
    
    ~CMASolutions();

    /**
     * \brief sorts the current internal set of solution candidates.
     */
    void sort_candidates()
    {
      std::sort(_candidates.begin(),_candidates.end(),
		[](Candidate const &c1, Candidate const &c2){return c1.get_fvalue() < c2.get_fvalue();});
    }

    /**
     * \brief updates the history of best candidates, as well as other meaningful
     *        values, typically used in termination criteria.
     * @see CMAStopCriteria
     */
    void update_best_candidates();

    /**
     * \brief updates reference eigenvalue and eigenvectors, for use in 
     *        termination criteria.
     * @see CMAStopCriteria
     */
    void update_eigenv(const dVec &eigenvalues,
		       const dMat &eigenvectors);

    /**
     * \brief returns current best solution candidate.
     *        NOTE: candidates MUST be sorted
     * @return currentbest candidate
     * @see CMASolutions::sort_candidates
     */
    inline Candidate best_candidate() const
    {
      return _best_candidates_hist.back();
    }

    /**
     * \brief get a reference to the r-th candidate in current set
     * @param r candidate position
     */
    inline Candidate& get_candidate(const int &r)
      {
	return _candidates.at(r);
      }
    
    /**
     * \brief number of candidate solutions.
     * @return current number of solution candidates.
     */
    inline int size() const
    {
      return _candidates.size();
    }

    /**
     * \brief return problem dimension.
     * @return problem dimension
     */
    inline int dim() const
    {
      return _xmean.size();
    }
    
    /**
     * \brief returns expected distance to minimum.
     * @return edm
     */
    inline double edm() const
    {
      return _edm;
    }

    /**
     * \brief returns error covariance matrix
     * @return error covariance matrix
     */
    inline dMat cov() const
    {
      return _cov;
    }

    /**
     * \brief returns pointer to covariance matrix array
     * @return pointer to covariance matrix array
     */
    inline const double* cov_data() const
    {
      return _cov.data();
    }
    
    /**
     * \brief returns separable covariance diagonal vector, only applicable to sep-CMA-ES algorithms.
     * @return error covariance diagonal vector
     */
    inline dMat sepcov() const
    {
      return _sepcov;
    }

    /**
     * \brief returns pointer to covariance diagnoal vector
     * @return pointer to covariance diagonal array
     */
    inline const double* sepcov_data() const
    {
      return _sepcov.data();
    }
    
    /**
     * \brief returns current value of step-size sigma
     * @return current step-size
     */
    inline double sigma() const
    {
      return _sigma;
    }

    /**
     * \brief returns current distribution's mean in parameter space
     * @return mean
     */
    inline dVec xmean() const
    {
      return _xmean;
    }

    /**
     * \brief returns current optimization status.
     * @return status
     */
    inline int run_status() const
    {
      return _run_status;
    }

    /**
     * \brief returns currently elapsed time spent on optimization
     * @return time spent on optimization
     */
    inline int elapsed_time() const
    {
      return _elapsed_time;
    }

    /**
     * \brief returns time spent on last iteration
     * @return time spent on last iteration
     */
    inline int elapsed_last_iter() const
    {
      return _elapsed_last_iter;
    }
    
    /**
     * \brief returns current number of iterations
     * @return number of iterations
     */
    inline int niter() const
    {
      return _niter;
    }

    /**
     * \brief returns current minimal eigen value
     * @return minimal eigen value
     */
    inline double min_eigenv() const
    {
      return _min_eigenv;
    }

    /**
     * \brief returns current maximal eigen value
     * @return maximal eigen value
     */
    inline double max_eigenv() const
    {
      return _max_eigenv;
    }

<<<<<<< HEAD
    /**                                                                                                         
     * \brief returns current number of objective function evaluations                                          
     * @return number of objective function evaluations                                                         
=======
    /**
     * \brief returns current number of objective function evaluations
     * @return number of objective function evaluations
>>>>>>> d47470c0
     */
    inline int fevals() const
    {
      return _nevals;
    }
<<<<<<< HEAD
=======

    /**
     * \brief returns last computed eigenvalues
     * @return last computed eigenvalues
     */
    inline dVec eigenvalues() const
    {
      return _leigenvalues;
    }
>>>>>>> d47470c0
    
    /**
     * \brief print the solution object out.
     * @param out output stream
     * @param verb_level verbosity level: 0 for short, 1 for debug.
     */
    template <class TGenoPheno=GenoPheno<NoBoundStrategy>>
    std::ostream& print(std::ostream &out,
			const int &verb_level=0,
			const TGenoPheno &gp=GenoPheno<NoBoundStrategy>()) const;

  private:
    dMat _cov; /**< covariance matrix. */
    dMat _csqinv; /** inverse root square of covariance matrix. */
    dMat _sepcov;
    dMat _sepcsqinv;
    dVec _xmean; /**< distribution mean. */
    dVec _psigma; /**< cumulation for sigma. */
    dVec _pc; /**< cumulation for covariance. */
    short _hsig = 1; /**< 0 or 1. */
    double _sigma; /**< step size. */
    std::vector<Candidate> _candidates; /**< current set of candidate solutions. */
    std::vector<Candidate> _best_candidates_hist; /**< history of best candidate solutions. */
    int _max_hist = -1; /**< max size of the history, keeps memory requirements fixed. */
    
    double _max_eigenv = 0.0; /**< max eigenvalue, for termination criteria. */
    double _min_eigenv = 0.0; /**< min eigenvalue, for termination criteria. */
    dVec _leigenvalues; /**< last computed eigenvalues, for termination criteria. */
    dMat _leigenvectors; /**< last computed eigenvectors, for termination criteria. */
    int _niter = 0; /**< number of iterations to reach this solution, for termination criteria. */
    int _nevals = 0; /**< number of function calls to reach the current solution. */
    int _kcand = 1;
    std::vector<Candidate> _k_best_candidates_hist; /**< k-th best candidate history, for termination criteria, k is kcand=1+floor(0.1+lambda/4). */
    std::vector<double> _bfvalues; /**< best function values over the past 20 steps, for termination criteria. */
    std::vector<double> _median_fvalues; /**< median function values of some steps, in the past, for termination criteria. */
    
    int _eigeniter = 0; /**< eigenvalues computation last step, lazy-update only. */
    bool _updated_eigen = true; /**< last update is not lazy. */

    // status of the run.
    int _run_status = 0; /**< current status of the stochastic optimization (e.g. running, or stopped under termination criteria). */
    int _elapsed_time = 0; /**< final elapsed time of stochastic optimization. */
    int _elapsed_last_iter = 0; /**< time consumed during last iteration. */
#ifdef HAVE_DEBUG
    int _elapsed_eval = 0;
    int _elapsed_ask = 0;
    int _elapsed_tell = 0;
    int _elapsed_stop = 0;
#endif
    double _edm = 0.0; /**< expected vertical distance to the minimum. */

    dVec _v; /**< complementary vector for use in vdcma. */
  };

  std::ostream& operator<<(std::ostream &out,const CMASolutions &cmas);
  
}

#endif<|MERGE_RESOLUTION|>--- conflicted
+++ resolved
@@ -241,22 +241,14 @@
       return _max_eigenv;
     }
 
-<<<<<<< HEAD
-    /**                                                                                                         
-     * \brief returns current number of objective function evaluations                                          
-     * @return number of objective function evaluations                                                         
-=======
     /**
      * \brief returns current number of objective function evaluations
      * @return number of objective function evaluations
->>>>>>> d47470c0
      */
     inline int fevals() const
     {
       return _nevals;
     }
-<<<<<<< HEAD
-=======
 
     /**
      * \brief returns last computed eigenvalues
@@ -266,7 +258,6 @@
     {
       return _leigenvalues;
     }
->>>>>>> d47470c0
     
     /**
      * \brief print the solution object out.
