--- conflicted
+++ resolved
@@ -356,7 +356,6 @@
     std::map<int,pli> _pls; /**< profile likelihood for parameters it has been computed for. */
     double _edm = 0.0; /**< expected vertical distance to the minimum. */
 
-<<<<<<< HEAD
     dVec _xmeanold; /**< mean vector at previous step, used for KL computation only. */
     dMat _covold; /**< covariance at previous step, used for KL computation only. */
     double _sigmaold = 0.0; /**< sigma at previous step. */
@@ -365,9 +364,8 @@
     double _kl_approx_trace_det = 0.0; /**< KL limited to covariance elements. */
     double _sigma_divergence = 0.0; /**< simple sigma 'divergence'. */
     double _maha = 0.0; /**< Mahalanobis distance for two steps of cov. */
-=======
+
     dVec _v; /**< complementary vector for use in vdcma. */
->>>>>>> a277fdd2
   };
 
   std::ostream& operator<<(std::ostream &out,const CMASolutions &cmas);
