/**
 * CMA-ES, Covariance Matrix Adaptation Evolution Strategy
 * Copyright (c) 2014 Inria
 * Author: Emmanuel Benazera <emmanuel.benazera@lri.fr>
 *
 * This file is part of libcmaes.
 *
 * libcmaes is free software: you can redistribute it and/or modify
 * it under the terms of the GNU Lesser General Public License as published by
 * the Free Software Foundation, either version 3 of the License, or
 * (at your option) any later version.
 *
 * libcmaes is distributed in the hope that it will be useful,
 * but WITHOUT ANY WARRANTY; without even the implied warranty of
 * MERCHANTABILITY or FITNESS FOR A PARTICULAR PURPOSE.  See the
 * GNU Lesser General Public License for more details.
 *
 * You should have received a copy of the GNU Lesser General Public License
 * along with libcmaes.  If not, see <http://www.gnu.org/licenses/>.
 */

#ifndef CMASOLUTIONS_H
#define CMASOLUTIONS_H

#include "libcmaes_config.h"
#include "candidate.h"
#include "eo_matrix.h"
#include "cmaparameters.h"
#include "pli.h"
#include <vector>
#include <algorithm>

namespace libcmaes
{
  
  /**
   * \brief Holder of the set of evolving solutions from running an instance
   *        of CMA-ES.
   */
  class CMASolutions
  {
    template <class U, class V> friend class CMAStrategy;
    template <class U, class V, class W> friend class ESOptimizer;
    template <class U, class V, class W> friend class ESOStrategy;
    template <class U> friend class CMAStopCriteria;
    template <class U, class V> friend class IPOPCMAStrategy;
    template <class U, class V> friend class BIPOPCMAStrategy;
    friend class CovarianceUpdate;
    friend class ACovarianceUpdate;
<<<<<<< HEAD
    template <class U> friend class errstats;
=======
    template <template <class X,class Y> class U, class V, class W> friend class SimpleSurrogateStrategy;
    template <template <class X,class Y> class U, class V, class W> friend class ACMSurrogateStrategy;
>>>>>>> 9643286d
    friend class VDCMAUpdate;
    
  public:
    /**
     * \brief dummy constructor.
     */
    CMASolutions() {}

    /**
     * \brief initializes solutions from stochastic optimization parameters.
     * @param p parameters
     */
    template<class TGenoPheno=GenoPheno<NoBoundStrategy>>
    CMASolutions(Parameters<TGenoPheno> &p);
    
    ~CMASolutions();

    /**
     * \brief sorts the current internal set of solution candidates.
     */
    void sort_candidates()
    {
      std::sort(_candidates.begin(),_candidates.end(),
		[](Candidate const &c1, Candidate const &c2){return c1.get_fvalue() < c2.get_fvalue();});
    }

    /**
     * \brief updates the history of best candidates, as well as other meaningful
     *        values, typically used in termination criteria.
     * @see CMAStopCriteria
     */
    void update_best_candidates();

    /**
     * \brief updates reference eigenvalue and eigenvectors, for use in 
     *        termination criteria.
     * @see CMAStopCriteria
     */
    void update_eigenv(const dVec &eigenvalues,
		       const dMat &eigenvectors);

    /**
     * \brief returns current best solution candidate.
     *        NOTE: candidates MUST be sorted
     * @return currentbest candidate
     * @see CMASolutions::sort_candidates
     */
    inline Candidate best_candidate() const
    {
      return _best_candidates_hist.back();
    }

    /**
     * \brief get a reference to the r-th candidate in current set
     * @param r candidate position
     */
    inline Candidate& get_candidate(const int &r)
      {
	return _candidates.at(r);
      }

    /**
     * \brief get a reference to the full candidate set
     */
    inline std::vector<Candidate>& candidates()
    {
      return _candidates;
    }
    
    /**
     * \brief number of candidate solutions.
     * @return current number of solution candidates.
     */
    inline int size() const
    {
      return _candidates.size();
    }

    /**
     * \brief resets the solution object in order to restart from
     *        the current solution with fresh covariance matrix.
     * Note: experimental.
     */
    void reset();
    
    /**
     * \brief re-arrange solution object such that parameter 'k' is fixed (i.e. removed).
     * @param k index of the parameter to remove.
     */
    void reset_as_fixed(const int &k);

    /**
     * \brief get profile likelihood if previously computed.
     */
    bool get_pli(const int &k, pli &p) const
    {
      std::map<int,pli>::const_iterator mit;
      if ((mit=_pls.find(k))!=_pls.end())
	{
	  p = (*mit).second;
	  return true;
	}
      return false;
    }

    /**
     * \brief return problem dimension.
     * @return problem dimension
     */
    inline int dim() const
    {
      return _xmean.size();
    }
    
    /**
     * \brief returns expected distance to minimum.
     * @return edm
     */
    inline double edm() const
    {
      return _edm;
    }

    /**
     * \brief returns error covariance matrix
     * @return error covariance matrix
     */
    inline dMat cov() const
    {
      return _cov;
    }

    /**
     * \brief returns reference to error covariance matrix
     * @return error covariance matrix
     */
    inline const dMat& cov_ref() const
    {
      return _cov;
    }
    
    /**
     * \brief returns pointer to covariance matrix array
     * @return pointer to covariance matrix array
     */
    inline const double* cov_data() const
    {
      return _cov.data();
    }
    
    /**
     * \brief returns separable covariance diagonal matrix, only applicable to sep-CMA-ES algorithms.
     * @return error covariance diagonal vector
     */
    inline dMat sepcov() const
    {
      return _sepcov;
    }

    /**
     * \brief returns reference to separable covariance diagonal vector, only applicable to sep-CMA-ES algorithms.
     * @return error covariance diagonal vector
     */
    inline const dMat& sepcov_ref() const
    {
      return _sepcov;
    }
    
    /**
     * \brief returns pointer to covariance diagnoal vector
     * @return pointer to covariance diagonal array
     */
    inline const double* sepcov_data() const
    {
      return _sepcov.data();
    }

    /**
     * \brief returns inverse root square of covariance matrix
     * @return square root of error covariance matrix
     */
    inline dMat csqinv() const
    {
      return _csqinv;
    }

    /**
     * \brief returns inverse root square of separable covariance diagonal matrix, only applicable to sep-CMA-ES algorithms.
     * @return square root of error covariance diagonal matrix
     */
    inline dMat sepcsqinv() const
    {
      return _sepcsqinv;
    }
    
    /**
     * \brief returns current value of step-size sigma
     * @return current step-size
     */
    inline double sigma() const
    {
      return _sigma;
    }

    /**
     * \brief returns current distribution's mean in parameter space
     * @return mean
     */
    inline dVec xmean() const
    {
      return _xmean;
    }

    /**
     * \brief sets the current distributions' mean in parameter space
     * @param xmean mean vector
     */
    inline void set_xmean(const dVec &xmean)
    {
      _xmean = xmean;
    }
    
    /**
     * \brief returns current optimization status.
     * @return status
     */
    inline int run_status() const
    {
      return _run_status;
    }

    /**
     * \brief returns currently elapsed time spent on optimization
     * @return time spent on optimization
     */
    inline int elapsed_time() const
    {
      return _elapsed_time;
    }

    /**
     * \brief returns time spent on last iteration
     * @return time spent on last iteration
     */
    inline int elapsed_last_iter() const
    {
      return _elapsed_last_iter;
    }
    
    /**
     * \brief returns current number of iterations
     * @return number of iterations
     */
    inline int niter() const
    {
      return _niter;
    }

    /**
     * \brief returns current budget (number of objective function calls)
     * @return number of objective function calls
     */
    inline int nevals() const
    {
      return _nevals;
    }
    
    /**
     * \brief returns current minimal eigen value
     * @return minimal eigen value
     */
    inline double min_eigenv() const
    {
      return _min_eigenv;
    }

    /**
     * \brief returns current maximal eigen value
     * @return maximal eigen value
     */
    inline double max_eigenv() const
    {
      return _max_eigenv;
    }

    /**
     * \brief returns whether the last update is lazy
     * @return whether the last update is lazy
     */
    inline bool updated_eigen() const
    {
      return _updated_eigen;
    }

    /**
     * \brief returns current number of objective function evaluations
     * @return number of objective function evaluations
     */
    inline int fevals() const
    {
      return _nevals;
    }

    /**
     * \brief returns last computed eigenvalues
     * @return last computed eigenvalues
     */
    inline dVec eigenvalues() const
    {
      return _leigenvalues;
    }
    
    /**
     * \brief print the solution object out.
     * @param out output stream
     * @param verb_level verbosity level: 0 for short, 1 for debug.
     */
    template <class TGenoPheno=GenoPheno<NoBoundStrategy>>
    std::ostream& print(std::ostream &out,
			const int &verb_level=0,
			const TGenoPheno &gp=GenoPheno<NoBoundStrategy>()) const;

  private:
    dMat _cov; /**< covariance matrix. */
    dMat _csqinv; /** inverse root square of covariance matrix. */
    dMat _sepcov;
    dMat _sepcsqinv;
    dVec _xmean; /**< distribution mean. */
    dVec _psigma; /**< cumulation for sigma. */
    dVec _pc; /**< cumulation for covariance. */
    short _hsig = 1; /**< 0 or 1. */
    double _sigma; /**< step size. */
    std::vector<Candidate> _candidates; /**< current set of candidate solutions. */
    std::vector<Candidate> _best_candidates_hist; /**< history of best candidate solutions. */
    int _max_hist = -1; /**< max size of the history, keeps memory requirements fixed. */
    
    double _max_eigenv = 0.0; /**< max eigenvalue, for termination criteria. */
    double _min_eigenv = 0.0; /**< min eigenvalue, for termination criteria. */
    dVec _leigenvalues; /**< last computed eigenvalues, for termination criteria. */
    dMat _leigenvectors; /**< last computed eigenvectors, for termination criteria. */
    int _niter = 0; /**< number of iterations to reach this solution, for termination criteria. */
    int _nevals = 0; /**< number of function calls to reach the current solution. */
    int _kcand = 1;
    std::vector<Candidate> _k_best_candidates_hist; /**< k-th best candidate history, for termination criteria, k is kcand=1+floor(0.1+lambda/4). */
    std::vector<double> _bfvalues; /**< best function values over the past 20 steps, for termination criteria. */
    std::vector<double> _median_fvalues; /**< median function values of some steps, in the past, for termination criteria. */
    
    int _eigeniter = 0; /**< eigenvalues computation last step, lazy-update only. */
    bool _updated_eigen = true; /**< last update is not lazy. */

    // status of the run.
    int _run_status = 0; /**< current status of the stochastic optimization (e.g. running, or stopped under termination criteria). */
    int _elapsed_time = 0; /**< final elapsed time of stochastic optimization. */
    int _elapsed_last_iter = 0; /**< time consumed during last iteration. */
#ifdef HAVE_DEBUG
    int _elapsed_eval = 0;
    int _elapsed_ask = 0;
    int _elapsed_tell = 0;
    int _elapsed_stop = 0;
#endif

    std::map<int,pli> _pls; /**< profile likelihood for parameters it has been computed for. */
    double _edm = 0.0; /**< expected vertical distance to the minimum. */

    Candidate _best_seen_candidate; /**< best seen candidate along the run. */
    int _best_seen_iter;
    Candidate _initial_candidate;
    
    dVec _v; /**< complementary vector for use in vdcma. */
  };

  std::ostream& operator<<(std::ostream &out,const CMASolutions &cmas);
  
}

#endif<|MERGE_RESOLUTION|>--- conflicted
+++ resolved
@@ -47,12 +47,9 @@
     template <class U, class V> friend class BIPOPCMAStrategy;
     friend class CovarianceUpdate;
     friend class ACovarianceUpdate;
-<<<<<<< HEAD
     template <class U> friend class errstats;
-=======
     template <template <class X,class Y> class U, class V, class W> friend class SimpleSurrogateStrategy;
     template <template <class X,class Y> class U, class V, class W> friend class ACMSurrogateStrategy;
->>>>>>> 9643286d
     friend class VDCMAUpdate;
     
   public:
