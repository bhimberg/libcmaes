/**
 * CMA-ES, Covariance Matrix Adaptation Evolution Strategy
 * Copyright (c) 2014 Inria
 * Author: Emmanuel Benazera <emmanuel.benazera@lri.fr>
 *
 * This file is part of libcmaes.
 *
 * libcmaes is free software: you can redistribute it and/or modify
 * it under the terms of the GNU Lesser General Public License as published by
 * the Free Software Foundation, either version 3 of the License, or
 * (at your option) any later version.
 *
 * libcmaes is distributed in the hope that it will be useful,
 * but WITHOUT ANY WARRANTY; without even the implied warranty of
 * MERCHANTABILITY or FITNESS FOR A PARTICULAR PURPOSE.  See the
 * GNU Lesser General Public License for more details.
 *
 * You should have received a copy of the GNU Lesser General Public License
 * along with libcmaes.  If not, see <http://www.gnu.org/licenses/>.
 */

#ifndef CMASOLUTIONS_H
#define CMASOLUTIONS_H

#include "libcmaes_config.h"
#include "candidate.h"
#include "eo_matrix.h"
#include "cmaparameters.h"
#include "pli.h"
#include <vector>
#include <algorithm>

namespace libcmaes
{
  
  /**
   * \brief Holder of the set of evolving solutions from running an instance
   *        of CMA-ES.
   */
  class CMASolutions
  {
  public:
    /**
     * \brief dummy constructor.
     */
    CMASolutions() {};

    /**
     * \brief initializes solutions from stochastic optimization parameters.
     * @param p parameters
     */
    template<class TGenoPheno=GenoPheno<NoBoundStrategy>>
    CMASolutions(Parameters<TGenoPheno> &p);
    
    ~CMASolutions();

    /**
     * \brief sorts the current internal set of solution candidates.
     */
    void sort_candidates()
    {
      std::sort(_candidates.begin(),_candidates.end(),
		[](Candidate const &c1, Candidate const &c2){return c1._fvalue < c2._fvalue;});
    }

    /**
     * \brief updates the history of best candidates, as well as other meaningful
     *        values, typically used in termination criteria.
     * @see CMAStopCriteria
     */
    void update_best_candidates();

    /**
     * \brief updates reference eigenvalue and eigenvectors, for use in 
     *        termination criteria.
     * @see CMAStopCriteria
     */
    void update_eigenv(const dVec &eigenvalues,
		       const dMat &eigenvectors);

    /**
     * \brief returns current best solution candidate.
     *        NOTE: candidates MUST be sorted
     * @return currentbest candidate
     * @see CMASolutions::sort_candidates
     */
    Candidate best_candidate() const
    {
      return _best_candidates_hist.back();
    }

    /**
     * \brief number of candidate solutions.
     * @return current number of solution candidates.
     */
    int size() const
    {
      return _candidates.size();
    }

    void reset();
    
    /**
     * \brief re-arrange solution object such that parameter 'k' is fixed (i.e. removed).
     * @param k index of the parameter to remove.
     */
    void reset_as_fixed(const int &k);

    /**
     * \brief get profile likelihood if previously computed.
     */
    bool get_pli(const int &k, pli &p) const
    {
      std::map<int,pli>::const_iterator mit;
      if ((mit=_pls.find(k))!=_pls.end())
	{
	  p = (*mit).second;
	  return true;
	}
      return false;
    }
    
    /**
     * \brief print the solution object out.
     * @param out output stream
     * @param verb_level verbosity level: 0 for short, 1 for debug.
     */
    std::ostream& print(std::ostream &out,
			const int &verb_level=0) const;

    dMat _cov; /**< covariance matrix. */
    dMat _csqinv; /** inverse root square of covariance matrix. */
    dMat _sepcov;
    dMat _sepcsqinv;
    dVec _xmean; /**< distribution mean. */
    dVec _psigma; /**< cumulation for sigma. */
    dVec _pc; /**< cumulation for covariance. */
    short _hsig = 1; /**< 0 or 1. */
    double _sigma; /**< step size. */
    std::vector<Candidate> _candidates; /**< current set of candidate solutions. */
    std::vector<Candidate> _best_candidates_hist; /**< history of best candidate solutions. */

    double _max_eigenv = 0.0; /**< max eigenvalue, for termination criteria. */
    double _min_eigenv = 0.0; /**< min eigenvalue, for termination criteria. */
    dVec _leigenvalues; /**< last computed eigenvalues, for termination criteria. */
    dMat _leigenvectors; /**< last computed eigenvectors, for termination criteria. */
    int _niter = 0; /**< number of iterations to reach this solution, for termination criteria. */
    int _nevals = 0; /**< number of function calls to reach the current solution. */
    int _kcand = 1;
    std::vector<Candidate> _k_best_candidates_hist; /**< k-th best candidate history, for termination criteria, k is kcand=1+floor(0.1+lambda/4). */
    std::vector<double> _bfvalues; /**< best function values over the past 20 steps, for termination criteria. */
    std::vector<double> _median_fvalues; /**< median function values of some steps, in the past, for termination criteria. */
    
    int _eigeniter = 0; /**< eigenvalues computation last step, lazy-update only. */
    bool _updated_eigen = true; /**< last update is not lazy. */

    // status of the run.
    int _run_status = 0; /**< current status of the stochastic optimization (e.g. running, or stopped under termination criteria). */
    int _elapsed_time = 0; /**< final elapsed time of stochastic optimization. */
    int _elapsed_last_iter = 0; /**< time consumed during last iteration. */
#ifdef HAVE_DEBUG
    int _elapsed_eval = 0;
    int _elapsed_ask = 0;
    int _elapsed_tell = 0;
    int _elapsed_stop = 0;
#endif
<<<<<<< HEAD

    std::map<int,pli> _pls; /**< profile likelihood for parameters it has been computed for. */
=======
    double _edm = 0.0; /**< expected vertical distance to the minimum. */
>>>>>>> 1e448d78
  };

  std::ostream& operator<<(std::ostream &out,const CMASolutions &cmas);
  
}

#endif<|MERGE_RESOLUTION|>--- conflicted
+++ resolved
@@ -98,6 +98,11 @@
       return _candidates.size();
     }
 
+    /**
+     * \brief resets the solution object in order to restart from
+     *        the current solution with fresh covariance matrix.
+     * Note: experimental.
+     */
     void reset();
     
     /**
@@ -164,12 +169,9 @@
     int _elapsed_tell = 0;
     int _elapsed_stop = 0;
 #endif
-<<<<<<< HEAD
 
     std::map<int,pli> _pls; /**< profile likelihood for parameters it has been computed for. */
-=======
     double _edm = 0.0; /**< expected vertical distance to the minimum. */
->>>>>>> 1e448d78
   };
 
   std::ostream& operator<<(std::ostream &out,const CMASolutions &cmas);
