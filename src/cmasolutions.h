--- conflicted
+++ resolved
@@ -99,7 +99,6 @@
     }
 
     /**
-<<<<<<< HEAD
      * \brief returns expected distance to minimum.
      * @return edm
      */
@@ -115,7 +114,9 @@
     dMat cov() const
     {
       return _cov;
-=======
+    }
+    
+    /*
      * \brief resets the solution object in order to restart from
      *        the current solution with fresh covariance matrix.
      * Note: experimental.
@@ -140,7 +141,6 @@
 	  return true;
 	}
       return false;
->>>>>>> 82948d6d
     }
     
     /**
