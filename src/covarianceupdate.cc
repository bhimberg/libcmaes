/**
 * CMA-ES, Covariance Matrix Adaptation Evolution Strategy
 * Copyright (c) 2014 Inria
 * Author: Emmanuel Benazera <emmanuel.benazera@lri.fr>
 *
 * This file is part of libcmaes.
 *
 * libcmaes is free software: you can redistribute it and/or modify
 * it under the terms of the GNU Lesser General Public License as published by
 * the Free Software Foundation, either version 3 of the License, or
 * (at your option) any later version.
 *
 * libcmaes is distributed in the hope that it will be useful,
 * but WITHOUT ANY WARRANTY; without even the implied warranty of
 * MERCHANTABILITY or FITNESS FOR A PARTICULAR PURPOSE.  See the
 * GNU Lesser General Public License for more details.
 *
 * You should have received a copy of the GNU Lesser General Public License
 * along with libcmaes.  If not, see <http://www.gnu.org/licenses/>.
 */

#include "covarianceupdate.h"
#include <iostream>

namespace libcmaes
{

  template <class TGenoPheno>
  void CovarianceUpdate::update(const CMAParameters<TGenoPheno> &parameters,
				EigenMultivariateNormal<double> &esolver,
				CMASolutions &solutions)
  {
    // compute mean, Eq. (2)
    dVec xmean = dVec::Zero(parameters._dim);
    for (int i=0;i<parameters._mu;i++)
      xmean += parameters._weights[i] * solutions._candidates.at(i)._x;
    
    // reusable variables.
    dVec diffxmean = 1.0/solutions._sigma * (xmean-solutions._xmean); // (m^{t+1}-m^t)/sigma^t
    if (solutions._updated_eigen && !parameters._sep) //TODO: shall not recompute when using gradient, as it is computed in ask.
      solutions._csqinv = esolver._eigenSolver.operatorInverseSqrt();
    else if (parameters._sep)
<<<<<<< HEAD
      {
	//std::cerr << "sepcov: " << solutions._sepcov << std::endl;
	solutions._sepcsqinv = solutions._sepcov.cwiseInverse().cwiseSqrt();
      }
      //solutions._csqinv = solutions._cov.diagonal().cwiseInverse().asDiagonal();
=======
      solutions._sepcsqinv = solutions._sepcov.cwiseInverse().cwiseSqrt();
>>>>>>> 3d251d9d
    
    // update psigma, Eq. (3)
    solutions._psigma = (1.0-parameters._csigma)*solutions._psigma;
    if (!parameters._sep)
      solutions._psigma += parameters._fact_ps * solutions._csqinv * diffxmean;
    else
<<<<<<< HEAD
      {
	//std::cerr << "sepcsqinv: " << solutions._sepcsqinv << std::endl;
	solutions._psigma += parameters._fact_ps * solutions._sepcsqinv.cwiseProduct(diffxmean);
	//std::cerr << "psigma=" << solutions._psigma.transpose() << std::endl;
      }
=======
      solutions._psigma += parameters._fact_ps * solutions._sepcsqinv.cwiseProduct(diffxmean);
>>>>>>> 3d251d9d
    double norm_ps = solutions._psigma.norm();

    // update pc, Eq. (4)
    solutions._hsig = 0;
    double val_for_hsig = sqrt(1.0-pow(1.0-parameters._csigma,2.0*(solutions._niter+1)))*(1.4+2.0/(parameters._dim+1-parameters._fixed_p.size()))*parameters._chi;
    if (norm_ps < val_for_hsig)
      solutions._hsig = 1; //TODO: simplify equation instead.
    //if (!parameters._sep)
    solutions._pc = (1.0-parameters._cc) * solutions._pc + solutions._hsig * parameters._fact_pc * diffxmean;
<<<<<<< HEAD
    //else solutions._pc = (1.0-parameters._cc) * solutions._pc + solutions._hsig * parameters._fact_pc * diffxmean;//solutions._sepcov.cwiseSqrt().cwiseProduct(diffxmean);
=======
>>>>>>> 3d251d9d
    dMat spc;
    if (!parameters._sep)
      spc = solutions._pc * solutions._pc.transpose();
    else spc = solutions._pc.cwiseProduct(solutions._pc);
    
    // covariance update, Eq (5).
    dMat wdiff;
    if (!parameters._sep)
      wdiff = dMat::Zero(parameters._dim,parameters._dim);
    else wdiff = dMat::Zero(parameters._dim,1);
    for (int i=0;i<parameters._mu;i++)
      {
	dVec difftmp = solutions._candidates.at(i)._x - solutions._xmean;
	if (!parameters._sep)
	  wdiff += parameters._weights[i] * (difftmp*difftmp.transpose());
	else wdiff += parameters._weights[i] * (difftmp.cwiseProduct(difftmp));
<<<<<<< HEAD
	//else wdiff += parameters._weights[i] * (solutions._sepcov.cwiseSqrt().cwiseProduct(difftmp)*(solutions._sepcov.cwiseSqrt().cwiseProduct(difftmp)).transpose()).diagonal();
=======
>>>>>>> 3d251d9d
      }
    wdiff *= 1.0/(solutions._sigma*solutions._sigma);
    if (!parameters._sep)
      solutions._cov = (1-parameters._c1-parameters._cmu+(1-solutions._hsig)*parameters._c1*parameters._cc*(2.0-parameters._cc))*solutions._cov + parameters._c1*spc + parameters._cmu*wdiff;
    else
      {
	solutions._sepcov = (1-parameters._c1-parameters._cmu+(1-solutions._hsig)*parameters._c1*parameters._cc*(2.0-parameters._cc))*solutions._sepcov + parameters._c1*spc + parameters._cmu*wdiff;
<<<<<<< HEAD
	/*std::cerr << "sepcov:\n";
	  std::cerr << solutions._sepcov << std::endl;*/
=======
>>>>>>> 3d251d9d
      }
    
    // sigma update, Eq. (6)
    //std::cerr << "norm_ps=" << norm_ps << std::endl;
    solutions._sigma *= exp((parameters._csigma / parameters._dsigma) * (norm_ps / parameters._chi - 1.0));

    // set mean.
    solutions._xmean = xmean;
  }

  template void CovarianceUpdate::update(const CMAParameters<GenoPheno<NoBoundStrategy>>&,EigenMultivariateNormal<double>&,CMASolutions&);
  template void CovarianceUpdate::update(const CMAParameters<GenoPheno<pwqBoundStrategy>>&,EigenMultivariateNormal<double>&,CMASolutions&);
  template void CovarianceUpdate::update(const CMAParameters<GenoPheno<NoBoundStrategy,linScalingStrategy>>&,EigenMultivariateNormal<double>&,CMASolutions&);
  template void CovarianceUpdate::update(const CMAParameters<GenoPheno<pwqBoundStrategy,linScalingStrategy>>&,EigenMultivariateNormal<double>&,CMASolutions&);
}<|MERGE_RESOLUTION|>--- conflicted
+++ resolved
@@ -40,30 +40,14 @@
     if (solutions._updated_eigen && !parameters._sep) //TODO: shall not recompute when using gradient, as it is computed in ask.
       solutions._csqinv = esolver._eigenSolver.operatorInverseSqrt();
     else if (parameters._sep)
-<<<<<<< HEAD
-      {
-	//std::cerr << "sepcov: " << solutions._sepcov << std::endl;
-	solutions._sepcsqinv = solutions._sepcov.cwiseInverse().cwiseSqrt();
-      }
-      //solutions._csqinv = solutions._cov.diagonal().cwiseInverse().asDiagonal();
-=======
       solutions._sepcsqinv = solutions._sepcov.cwiseInverse().cwiseSqrt();
->>>>>>> 3d251d9d
     
     // update psigma, Eq. (3)
     solutions._psigma = (1.0-parameters._csigma)*solutions._psigma;
     if (!parameters._sep)
       solutions._psigma += parameters._fact_ps * solutions._csqinv * diffxmean;
-    else
-<<<<<<< HEAD
-      {
-	//std::cerr << "sepcsqinv: " << solutions._sepcsqinv << std::endl;
-	solutions._psigma += parameters._fact_ps * solutions._sepcsqinv.cwiseProduct(diffxmean);
-	//std::cerr << "psigma=" << solutions._psigma.transpose() << std::endl;
-      }
-=======
-      solutions._psigma += parameters._fact_ps * solutions._sepcsqinv.cwiseProduct(diffxmean);
->>>>>>> 3d251d9d
+    else solutions._psigma += parameters._fact_ps * solutions._sepcsqinv.cwiseProduct(diffxmean);
+
     double norm_ps = solutions._psigma.norm();
 
     // update pc, Eq. (4)
@@ -71,12 +55,7 @@
     double val_for_hsig = sqrt(1.0-pow(1.0-parameters._csigma,2.0*(solutions._niter+1)))*(1.4+2.0/(parameters._dim+1-parameters._fixed_p.size()))*parameters._chi;
     if (norm_ps < val_for_hsig)
       solutions._hsig = 1; //TODO: simplify equation instead.
-    //if (!parameters._sep)
     solutions._pc = (1.0-parameters._cc) * solutions._pc + solutions._hsig * parameters._fact_pc * diffxmean;
-<<<<<<< HEAD
-    //else solutions._pc = (1.0-parameters._cc) * solutions._pc + solutions._hsig * parameters._fact_pc * diffxmean;//solutions._sepcov.cwiseSqrt().cwiseProduct(diffxmean);
-=======
->>>>>>> 3d251d9d
     dMat spc;
     if (!parameters._sep)
       spc = solutions._pc * solutions._pc.transpose();
@@ -93,10 +72,6 @@
 	if (!parameters._sep)
 	  wdiff += parameters._weights[i] * (difftmp*difftmp.transpose());
 	else wdiff += parameters._weights[i] * (difftmp.cwiseProduct(difftmp));
-<<<<<<< HEAD
-	//else wdiff += parameters._weights[i] * (solutions._sepcov.cwiseSqrt().cwiseProduct(difftmp)*(solutions._sepcov.cwiseSqrt().cwiseProduct(difftmp)).transpose()).diagonal();
-=======
->>>>>>> 3d251d9d
       }
     wdiff *= 1.0/(solutions._sigma*solutions._sigma);
     if (!parameters._sep)
@@ -104,11 +79,6 @@
     else
       {
 	solutions._sepcov = (1-parameters._c1-parameters._cmu+(1-solutions._hsig)*parameters._c1*parameters._cc*(2.0-parameters._cc))*solutions._sepcov + parameters._c1*spc + parameters._cmu*wdiff;
-<<<<<<< HEAD
-	/*std::cerr << "sepcov:\n";
-	  std::cerr << solutions._sepcov << std::endl;*/
-=======
->>>>>>> 3d251d9d
       }
     
     // sigma update, Eq. (6)
