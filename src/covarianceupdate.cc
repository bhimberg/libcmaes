/**
 * CMA-ES, Covariance Matrix Adaptation Evolution Strategy
 * Copyright (c) 2014 Inria
 * Author: Emmanuel Benazera <emmanuel.benazera@lri.fr>
 *
 * This file is part of libcmaes.
 *
 * libcmaes is free software: you can redistribute it and/or modify
 * it under the terms of the GNU Lesser General Public License as published by
 * the Free Software Foundation, either version 3 of the License, or
 * (at your option) any later version.
 *
 * libcmaes is distributed in the hope that it will be useful,
 * but WITHOUT ANY WARRANTY; without even the implied warranty of
 * MERCHANTABILITY or FITNESS FOR A PARTICULAR PURPOSE.  See the
 * GNU Lesser General Public License for more details.
 *
 * You should have received a copy of the GNU Lesser General Public License
 * along with libcmaes.  If not, see <http://www.gnu.org/licenses/>.
 */

#include "covarianceupdate.h"
#include <iostream>

namespace libcmaes
{

  template <class TGenoPheno>
  void CovarianceUpdate::update(const CMAParameters<TGenoPheno> &parameters,
				EigenMultivariateNormal<double> &esolver,
				CMASolutions &solutions)
  {
    // compute mean, Eq. (2)
    dVec xmean = dVec::Zero(parameters._dim);
    for (int i=0;i<parameters._mu;i++)
      xmean += parameters._weights[i] * solutions._candidates.at(i)._x;
    
    // reusable variables.
    dVec diffxmean = 1.0/solutions._sigma * (xmean-solutions._xmean); // (m^{t+1}-m^t)/sigma^t
    if (solutions._updated_eigen && !parameters._sep) //TODO: shall not recompute when using gradient, as it is computed in ask.
      solutions._csqinv = esolver._eigenSolver.operatorInverseSqrt();
    else if (parameters._sep)
      solutions._sepcsqinv = solutions._sepcov.cwiseInverse().cwiseSqrt();
    
    // update psigma, Eq. (3)
    solutions._psigma = (1.0-parameters._csigma)*solutions._psigma;
    if (!parameters._sep)
      solutions._psigma += parameters._fact_ps * solutions._csqinv * diffxmean;
<<<<<<< HEAD
    else solutions._psigma += parameters._fact_ps * solutions._sepcsqinv.cwiseProduct(diffxmean);

=======
    else
      solutions._psigma += parameters._fact_ps * solutions._sepcsqinv.cwiseProduct(diffxmean);
>>>>>>> 42520cae
    double norm_ps = solutions._psigma.norm();

    // update pc, Eq. (4)
    solutions._hsig = 0;
    double val_for_hsig = sqrt(1.0-pow(1.0-parameters._csigma,2.0*(solutions._niter+1)))*(1.4+2.0/(parameters._dim+1-parameters._fixed_p.size()))*parameters._chi;
    if (norm_ps < val_for_hsig)
      solutions._hsig = 1; //TODO: simplify equation instead.
    solutions._pc = (1.0-parameters._cc) * solutions._pc + solutions._hsig * parameters._fact_pc * diffxmean;
    dMat spc;
    if (!parameters._sep)
      spc = solutions._pc * solutions._pc.transpose();
    else spc = solutions._pc.cwiseProduct(solutions._pc);
    
    // covariance update, Eq (5).
    dMat wdiff;
    if (!parameters._sep)
      wdiff = dMat::Zero(parameters._dim,parameters._dim);
    else wdiff = dMat::Zero(parameters._dim,1);
    for (int i=0;i<parameters._mu;i++)
      {
	dVec difftmp = solutions._candidates.at(i)._x - solutions._xmean;
	if (!parameters._sep)
	  wdiff += parameters._weights[i] * (difftmp*difftmp.transpose());
	else wdiff += parameters._weights[i] * (difftmp.cwiseProduct(difftmp));
      }
    wdiff *= 1.0/(solutions._sigma*solutions._sigma);
    if (!parameters._sep)
      solutions._cov = (1-parameters._c1-parameters._cmu+(1-solutions._hsig)*parameters._c1*parameters._cc*(2.0-parameters._cc))*solutions._cov + parameters._c1*spc + parameters._cmu*wdiff;
    else
      {
	solutions._sepcov = (1-parameters._c1-parameters._cmu+(1-solutions._hsig)*parameters._c1*parameters._cc*(2.0-parameters._cc))*solutions._sepcov + parameters._c1*spc + parameters._cmu*wdiff;
      }
    
    // sigma update, Eq. (6)
    solutions._sigma *= exp((parameters._csigma / parameters._dsigma) * (norm_ps / parameters._chi - 1.0));

    // set mean.
    solutions._xmean = xmean;
  }

  template void CovarianceUpdate::update(const CMAParameters<GenoPheno<NoBoundStrategy>>&,EigenMultivariateNormal<double>&,CMASolutions&);
  template void CovarianceUpdate::update(const CMAParameters<GenoPheno<pwqBoundStrategy>>&,EigenMultivariateNormal<double>&,CMASolutions&);
  template void CovarianceUpdate::update(const CMAParameters<GenoPheno<NoBoundStrategy,linScalingStrategy>>&,EigenMultivariateNormal<double>&,CMASolutions&);
  template void CovarianceUpdate::update(const CMAParameters<GenoPheno<pwqBoundStrategy,linScalingStrategy>>&,EigenMultivariateNormal<double>&,CMASolutions&);
}<|MERGE_RESOLUTION|>--- conflicted
+++ resolved
@@ -46,13 +46,8 @@
     solutions._psigma = (1.0-parameters._csigma)*solutions._psigma;
     if (!parameters._sep)
       solutions._psigma += parameters._fact_ps * solutions._csqinv * diffxmean;
-<<<<<<< HEAD
-    else solutions._psigma += parameters._fact_ps * solutions._sepcsqinv.cwiseProduct(diffxmean);
-
-=======
     else
       solutions._psigma += parameters._fact_ps * solutions._sepcsqinv.cwiseProduct(diffxmean);
->>>>>>> 42520cae
     double norm_ps = solutions._psigma.norm();
 
     // update pc, Eq. (4)
