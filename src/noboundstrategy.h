--- conflicted
+++ resolved
@@ -36,20 +36,6 @@
 	(void)ubounds;
 	(void)dim;
       }; // empty constructor with signature.
-<<<<<<< HEAD
-
-    NoBoundStrategy(const double *lbounds,const double *ubounds,
-		    const double *plbounds,const double *pubounds,const int dim=0)
-      {
-	(void)lbounds;
-	(void)ubounds;
-	(void)dim;
-	(void)plbounds;
-	(void)pubounds;
-	(void)dim;
-      }; // empty constructor with signature.
-=======
->>>>>>> 68e82326
 
     NoBoundStrategy(const double *lbounds,const double *ubounds,
 		    const double *plbounds,const double *pubounds,const int dim=0)
@@ -61,7 +47,7 @@
 	(void)dim;
       }; // empty constructor with signature.
     
-    ~NoBoundStrategy() {};
+    ~NoBoundStrategy() {}
 
     void to_f_representation(const dVec &x, dVec &y) const
     {
