--- conflicted
+++ resolved
@@ -35,7 +35,6 @@
 	(void)lbounds;
 	(void)ubounds;
 	(void)dim;
-<<<<<<< HEAD
       }; // empty constructor with signature.
 
     NoBoundStrategy(const double *lbounds,const double *ubounds,
@@ -48,10 +47,7 @@
 	(void)pubounds;
 	(void)dim;
       }; // empty constructor with signature.
-=======
-      } // empty constructor with signature.
 
->>>>>>> 0cdde09a
     ~NoBoundStrategy() {};
 
     void to_f_representation(const dVec &x, dVec &y) const
