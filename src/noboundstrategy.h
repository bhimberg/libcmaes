/**
 * CMA-ES, Covariance Matrix Adaptation Evolution Strategy
 * Copyright (c) 2014 Inria
 * Author: Emmanuel Benazera <emmanuel.benazera@lri.fr>
 *
 * This file is part of libcmaes.
 *
 * libcmaes is free software: you can redistribute it and/or modify
 * it under the terms of the GNU Lesser General Public License as published by
 * the Free Software Foundation, either version 3 of the License, or
 * (at your option) any later version.
 *
 * libcmaes is distributed in the hope that it will be useful,
 * but WITHOUT ANY WARRANTY; without even the implied warranty of
 * MERCHANTABILITY or FITNESS FOR A PARTICULAR PURPOSE.  See the
 * GNU Lesser General Public License for more details.
 *
 * You should have received a copy of the GNU Lesser General Public License
 * along with libcmaes.  If not, see <http://www.gnu.org/licenses/>.
 */

#ifndef NOBOUNDSTRATEGY_H
#define NOBOUNDSTRATEGY_H

#include "eo_matrix.h"
#include <limits>

namespace libcmaes
{
  class NoBoundStrategy
  {
  public:
    NoBoundStrategy(const double *lbounds=nullptr,const double *ubounds=nullptr,const int dim=0)
      {
	(void)lbounds;
	(void)ubounds;
	(void)dim;
<<<<<<< HEAD
      }; // empty constructor with signature.

    NoBoundStrategy(const double *lbounds,const double *ubounds,
		    const double *plbounds,const double *pubounds,const int dim=0)
      {
	(void)lbounds;
	(void)ubounds;
	(void)plbounds;
	(void)pubounds;
	(void)dim;
      }; // empty constructor with signature.
=======
      } // empty constructor with signature.
>>>>>>> 7d8e85b5

    ~NoBoundStrategy() {};

    void to_f_representation(const dVec &x, dVec &y) const
    {
      (void)x;
      (void)y;
    }

    double getLBound(const int &k) const { (void)k;return -std::numeric_limits<double>::max(); }
    double getUBound(const int &k) const { (void)k;return std::numeric_limits<double>::max(); }
    double getPhenoLBound(const int &k) const { (void)k;return -std::numeric_limits<double>::max(); }
    double getPhenoUBound(const int &k) const { (void)k;return std::numeric_limits<double>::max(); }
  };
}

#endif<|MERGE_RESOLUTION|>--- conflicted
+++ resolved
@@ -35,7 +35,6 @@
 	(void)lbounds;
 	(void)ubounds;
 	(void)dim;
-<<<<<<< HEAD
       }; // empty constructor with signature.
 
     NoBoundStrategy(const double *lbounds,const double *ubounds,
@@ -47,10 +46,7 @@
 	(void)pubounds;
 	(void)dim;
       }; // empty constructor with signature.
-=======
-      } // empty constructor with signature.
->>>>>>> 7d8e85b5
-
+    
     ~NoBoundStrategy() {};
 
     void to_f_representation(const dVec &x, dVec &y) const
