/**
 * CMA-ES, Covariance Matrix Adaptation Evolution Strategy
 * Copyright (c) 2014 Inria
 * Author: Emmanuel Benazera <emmanuel.benazera@lri.fr>
 *
 * This file is part of libcmaes.
 *
 * libcmaes is free software: you can redistribute it and/or modify
 * it under the terms of the GNU Lesser General Public License as published by
 * the Free Software Foundation, either version 3 of the License, or
 * (at your option) any later version.
 *
 * libcmaes is distributed in the hope that it will be useful,
 * but WITHOUT ANY WARRANTY; without even the implied warranty of
 * MERCHANTABILITY or FITNESS FOR A PARTICULAR PURPOSE.  See the
 * GNU Lesser General Public License for more details.
 *
 * You should have received a copy of the GNU Lesser General Public License
 * along with libcmaes.  If not, see <http://www.gnu.org/licenses/>.
 */


#include "libcmaes_config.h"
#include "cmastrategy.h"
#include "opti_err.h"
#include "llogging.h"
#include <iostream>
#include <chrono>
#include <iomanip>

namespace libcmaes
{

  template <class TGenoPheno> using eostrat = ESOStrategy<CMAParameters<TGenoPheno>,CMASolutions,CMAStopCriteria<TGenoPheno> >;
  
  template <class TCovarianceUpdate, class TGenoPheno>
  ProgressFunc<CMAParameters<TGenoPheno>,CMASolutions> CMAStrategy<TCovarianceUpdate,TGenoPheno>::_defaultPFunc = [](const CMAParameters<TGenoPheno> &cmaparams, const CMASolutions &cmasols)
  {
<<<<<<< HEAD
    LOG_IF(INFO,!cmaparams._quiet) << "iter=" << cmasols._niter << " / evals=" << cmasols._nevals << " / f-value=" << cmasols._best_candidates_hist.back().get_fvalue() <<  " / sigma=" << cmasols._sigma << (cmaparams._lazy_update && cmasols._updated_eigen ? " / cupdate="+std::to_string(cmasols._updated_eigen) : "") << " / last_iter=" << cmasols._elapsed_last_iter
#ifdef HAVE_DEBUG
    << " / eval=" << cmasols._elapsed_eval << " / ask=" << cmasols._elapsed_ask << " / tell=" << cmasols._elapsed_tell << " / stop=" << cmasols._elapsed_stop
#endif
    << std::endl;
=======
    LOG_IF(INFO,!cmaparams.quiet()) << std::setprecision(std::numeric_limits<double>::digits10) << "iter=" << cmasols.niter() << " / evals=" << cmasols.fevals() << " / f-value=" << cmasols.best_candidate().get_fvalue() <<  " / sigma=" << cmasols.sigma() << " / last_iter=" << cmasols.elapsed_last_iter() << std::endl;
>>>>>>> 958ca5d9
    return 0;
  };

  template<class TCovarianceUpdate, class TGenoPheno>
  PlotFunc<CMAParameters<TGenoPheno>,CMASolutions> CMAStrategy<TCovarianceUpdate,TGenoPheno>::_defaultFPFunc = [](const CMAParameters<TGenoPheno> &cmaparams, const CMASolutions &cmasols, std::ofstream &fplotstream)
  {
    std::string sep = " ";
    fplotstream << fabs(cmasols.best_candidate().get_fvalue()) << sep << cmasols.fevals() << sep << cmasols.sigma() << sep << sqrt(cmasols.max_eigenv()/cmasols.min_eigenv()) << sep;
    fplotstream << cmasols.eigenvalues().transpose() << sep;
    if (!cmaparams.is_sep() && !cmaparams.is_vd())
      fplotstream << cmasols.cov().sqrt().diagonal().transpose() << sep; // max deviation in all main axes
    else if (cmaparams.is_sep())
      fplotstream << cmasols.sepcov().cwiseSqrt().transpose() << sep;
    else if (cmaparams.is_vd())
      fplotstream << cmasols.sepcov().transpose() << sep; // C = D(I+vv')D, and we print out D^2 as an approx
    fplotstream << cmaparams.get_gp().pheno(cmasols.xmean()).transpose();
    fplotstream << sep << cmasols.elapsed_last_iter();
#ifdef HAVE_DEBUG
    fplotstream << sep << cmasols._elapsed_eval << sep << cmasols._elapsed_ask << sep << cmasols._elapsed_tell << sep << cmasols._elapsed_stop;
#endif
    fplotstream << std::endl;
    return 0;
  };

  template <class TCovarianceUpdate, class TGenoPheno>
  CMAStrategy<TCovarianceUpdate,TGenoPheno>::CMAStrategy()
    :ESOStrategy<CMAParameters<TGenoPheno>,CMASolutions,CMAStopCriteria<TGenoPheno> >()
  {
  }
  
  template <class TCovarianceUpdate, class TGenoPheno>
  CMAStrategy<TCovarianceUpdate,TGenoPheno>::CMAStrategy(FitFunc &func,
							 CMAParameters<TGenoPheno> &parameters)
    :ESOStrategy<CMAParameters<TGenoPheno>,CMASolutions,CMAStopCriteria<TGenoPheno> >(func,parameters)
  {
    eostrat<TGenoPheno>::_pfunc = [](const CMAParameters<TGenoPheno> &cmaparams, const CMASolutions &cmasols)
      {
<<<<<<< HEAD
	LOG_IF(INFO,!cmaparams._quiet) << "iter=" << cmasols._niter << " / evals=" << cmasols._nevals << " / f-value=" << cmasols._best_candidates_hist.back().get_fvalue() <<  " / sigma=" << cmasols._sigma << (cmaparams._lazy_update && cmasols._updated_eigen ? " / cupdate="+std::to_string(cmasols._updated_eigen) : "") << " / last_iter=" << cmasols._elapsed_last_iter << std::endl;
=======
	LOG_IF(INFO,!cmaparams.quiet()) << std::setprecision(std::numeric_limits<double>::digits10) << "iter=" << cmasols.niter() << " / evals=" << cmasols.fevals() << " / f-value=" << cmasols.best_candidate().get_fvalue() <<  " / sigma=" << cmasols.sigma() << " / last_iter=" << cmasols.elapsed_last_iter() << std::endl;
>>>>>>> 958ca5d9
	return 0;
      };
    eostrat<TGenoPheno>::_pffunc = [](const CMAParameters<TGenoPheno> &cmaparams, const CMASolutions &cmasols, std::ofstream &fplotstream)
      {
	std::string sep = " ";
	fplotstream << fabs(cmasols.best_candidate().get_fvalue()) << sep << cmasols.fevals() << sep << cmasols.sigma() << sep << sqrt(cmasols.max_eigenv()/cmasols.min_eigenv()) << sep;
	fplotstream << cmasols.eigenvalues().transpose() << sep;
	if (!cmaparams.is_sep() && !cmaparams.is_vd())
	  fplotstream << cmasols.cov().sqrt().diagonal().transpose() << sep; // max deviation in all main axes
	else if (cmaparams.is_sep())
	  fplotstream << cmasols.sepcov().cwiseSqrt().transpose() << sep;
	else if (cmaparams.is_vd())
	fplotstream << cmasols.sepcov().transpose() << sep; // C = D(I+vv')D, and we print out D^2 as an approx
	fplotstream << cmaparams.get_gp().pheno(cmasols.xmean()).transpose();
	fplotstream << sep << cmasols.elapsed_last_iter();
#ifdef HAVE_DEBUG
	fplotstream << sep << cmasols._elapsed_eval << sep << cmasols._elapsed_ask << sep << cmasols._elapsed_tell << sep << cmasols._elapsed_stop;
#endif
	fplotstream << std::endl;
	return 0;
      };
    _esolver = EigenMultivariateNormal<double>(false,eostrat<TGenoPheno>::_parameters._seed); // seeding the multivariate normal generator.
    LOG_IF(INFO,!eostrat<TGenoPheno>::_parameters._quiet) << "CMA-ES / dim=" << eostrat<TGenoPheno>::_parameters._dim << " / lambda=" << eostrat<TGenoPheno>::_parameters._lambda << " / sigma0=" << eostrat<TGenoPheno>::_solutions._sigma << " / mu=" << eostrat<TGenoPheno>::_parameters._mu << " / mueff=" << eostrat<TGenoPheno>::_parameters._muw << " / c1=" << eostrat<TGenoPheno>::_parameters._c1 << " / cmu=" << eostrat<TGenoPheno>::_parameters._cmu << " / lazy_update=" << eostrat<TGenoPheno>::_parameters._lazy_update << " / threads=" << Eigen::nbThreads() << std::endl;
    if (!eostrat<TGenoPheno>::_parameters._fplot.empty())
      {
	_fplotstream = new std::ofstream(eostrat<TGenoPheno>::_parameters._fplot);
	_fplotstream->precision(std::numeric_limits<double>::digits10);
      }
    auto mit=eostrat<TGenoPheno>::_parameters._stoppingcrit.begin();
    while(mit!=eostrat<TGenoPheno>::_parameters._stoppingcrit.end())
      {
	_stopcriteria.set_criteria_active((*mit).first,(*mit).second);
	++mit;
      }
  }

  template <class TCovarianceUpdate, class TGenoPheno>
  CMAStrategy<TCovarianceUpdate,TGenoPheno>::~CMAStrategy()
  {
    if (!eostrat<TGenoPheno>::_parameters._fplot.empty())
      delete _fplotstream;
  }
  
  template <class TCovarianceUpdate, class TGenoPheno>
  dMat CMAStrategy<TCovarianceUpdate,TGenoPheno>::ask()
  {
#ifdef HAVE_DEBUG
    std::chrono::time_point<std::chrono::system_clock> tstart = std::chrono::system_clock::now();
#endif
    
    // compute eigenvalues and eigenvectors.
    if (!eostrat<TGenoPheno>::_parameters._sep && !eostrat<TGenoPheno>::_parameters._vd)
      {
	eostrat<TGenoPheno>::_solutions._updated_eigen = false;
	if (eostrat<TGenoPheno>::_niter == 0 || !eostrat<TGenoPheno>::_parameters._lazy_update
	    || eostrat<TGenoPheno>::_niter - eostrat<TGenoPheno>::_solutions._eigeniter > eostrat<TGenoPheno>::_parameters._lazy_value)
	  {
	    eostrat<TGenoPheno>::_solutions._eigeniter = eostrat<TGenoPheno>::_niter;
	    _esolver.setMean(eostrat<TGenoPheno>::_solutions._xmean);
	    _esolver.setCovar(eostrat<TGenoPheno>::_solutions._cov);
	    eostrat<TGenoPheno>::_solutions._updated_eigen = true;
	  }
      }
    else if (eostrat<TGenoPheno>::_parameters._sep)
      {
	_esolver.setMean(eostrat<TGenoPheno>::_solutions._xmean);
	_esolver.set_covar(eostrat<TGenoPheno>::_solutions._sepcov);
	_esolver.set_transform(eostrat<TGenoPheno>::_solutions._sepcov.cwiseSqrt());
      }
    else if (eostrat<TGenoPheno>::_parameters._vd)
      {
	_esolver.setMean(eostrat<TGenoPheno>::_solutions._xmean);
	_esolver.set_covar(eostrat<TGenoPheno>::_solutions._sepcov);
      }

    //debug
    //std::cout << "transform: " << _esolver._transform << std::endl;
    //debug
    
    // sample for multivariate normal distribution, produces one candidate per column.
    dMat pop;
    if (!eostrat<TGenoPheno>::_parameters._sep && !eostrat<TGenoPheno>::_parameters._vd)
      pop = _esolver.samples(eostrat<TGenoPheno>::_parameters._lambda,eostrat<TGenoPheno>::_solutions._sigma); // Eq (1).
    else if (eostrat<TGenoPheno>::_parameters._sep)
      pop = _esolver.samples_ind(eostrat<TGenoPheno>::_parameters._lambda,eostrat<TGenoPheno>::_solutions._sigma);
    else if (eostrat<TGenoPheno>::_parameters._vd)
      {
	pop = _esolver.samples_ind(eostrat<TGenoPheno>::_parameters._lambda);
	double normv = eostrat<TGenoPheno>::_solutions._v.squaredNorm();
	double fact = std::sqrt(1+normv)-1;
	dVec vbar = eostrat<TGenoPheno>::_solutions._v / std::sqrt(normv);

	pop += fact * vbar * (vbar.transpose() * pop);
	for (int i=0;i<pop.cols();i++)
	  {
	    pop.col(i) = eostrat<TGenoPheno>::_solutions._xmean + eostrat<TGenoPheno>::_solutions._sigma * eostrat<TGenoPheno>::_solutions._sepcov.cwiseProduct(pop.col(i));
	  }
      }
    
    // gradient if available.
    if (eostrat<TGenoPheno>::_parameters._with_gradient)
      {
	dVec grad_at_mean = eostrat<TGenoPheno>::gradf(eostrat<TGenoPheno>::_parameters._gp.pheno(eostrat<TGenoPheno>::_solutions._xmean));
	dVec gradgp_at_mean = eostrat<TGenoPheno>::gradgp(eostrat<TGenoPheno>::_solutions._xmean); // for geno / pheno transform.
	grad_at_mean = grad_at_mean.cwiseProduct(gradgp_at_mean);
	if (grad_at_mean != dVec::Zero(eostrat<TGenoPheno>::_parameters._dim))
	  {
	    dVec nx;
	    if (!eostrat<TGenoPheno>::_parameters._sep && !eostrat<TGenoPheno>::_parameters._vd)
	      {
		dMat sqrtcov = _esolver._eigenSolver.operatorSqrt();
		dVec q = sqrtcov * grad_at_mean;
		double normq = q.squaredNorm();
		nx = eostrat<TGenoPheno>::_solutions._xmean - eostrat<TGenoPheno>::_solutions._sigma * (sqrt(eostrat<TGenoPheno>::_parameters._dim / normq)) * eostrat<TGenoPheno>::_solutions._cov * grad_at_mean;
	      }
	    else nx = eostrat<TGenoPheno>::_solutions._xmean - eostrat<TGenoPheno>::_solutions._sigma * (sqrt(eostrat<TGenoPheno>::_parameters._dim) / ((eostrat<TGenoPheno>::_solutions._sepcov.cwiseSqrt().cwiseProduct(grad_at_mean)).norm())) * eostrat<TGenoPheno>::_solutions._sepcov.cwiseProduct(grad_at_mean);
	    pop.col(0) = nx;
	  }
      }
    
    // if some parameters are fixed, reset them.
    if (!eostrat<TGenoPheno>::_parameters._fixed_p.empty())
      {
	for (auto it=eostrat<TGenoPheno>::_parameters._fixed_p.begin();
	     it!=eostrat<TGenoPheno>::_parameters._fixed_p.end();++it)
	  {
	    pop.block((*it).first,0,1,pop.cols()) = dVec::Constant(pop.cols(),(*it).second).transpose();
	  }
      }
    
    //debug
    /*DLOG(INFO) << "ask: produced " << pop.cols() << " candidates\n";
      std::cerr << pop << std::endl;*/
    //debug

#ifdef HAVE_DEBUG
    std::chrono::time_point<std::chrono::system_clock> tstop = std::chrono::system_clock::now();
    eostrat<TGenoPheno>::_solutions._elapsed_ask = std::chrono::duration_cast<std::chrono::milliseconds>(tstop-tstart).count();
#endif
    
    return pop;
  }
  
  template <class TCovarianceUpdate, class TGenoPheno>
  void CMAStrategy<TCovarianceUpdate,TGenoPheno>::tell()
  {
    //debug
    //DLOG(INFO) << "tell()\n";
    //debug

#ifdef HAVE_DEBUG
    std::chrono::time_point<std::chrono::system_clock> tstart = std::chrono::system_clock::now();
#endif
    
    // sort candidates.
    eostrat<TGenoPheno>::_solutions.sort_candidates();

    // update function value history, as needed.
    eostrat<TGenoPheno>::_solutions.update_best_candidates();
    
    // CMA-ES update, depends on the selected 'flavor'.
    TCovarianceUpdate::update(eostrat<TGenoPheno>::_parameters,_esolver,eostrat<TGenoPheno>::_solutions);
    
    // other stuff.
    if (!eostrat<TGenoPheno>::_parameters._sep && !eostrat<TGenoPheno>::_parameters._vd)
      eostrat<TGenoPheno>::_solutions.update_eigenv(_esolver._eigenSolver.eigenvalues(),
						    _esolver._eigenSolver.eigenvectors());
    else eostrat<TGenoPheno>::_solutions.update_eigenv(eostrat<TGenoPheno>::_solutions._sepcov,
						       dMat::Constant(eostrat<TGenoPheno>::_parameters._dim,1,1.0));
#ifdef HAVE_DEBUG
    std::chrono::time_point<std::chrono::system_clock> tstop = std::chrono::system_clock::now();
    eostrat<TGenoPheno>::_solutions._elapsed_tell = std::chrono::duration_cast<std::chrono::milliseconds>(tstop-tstart).count();
#endif
  }

  template <class TCovarianceUpdate, class TGenoPheno>
  bool CMAStrategy<TCovarianceUpdate,TGenoPheno>::stop()
  {
    if (eostrat<TGenoPheno>::_solutions._run_status < 0) // an error occured, most likely out of memory at cov matrix creation.
      return true;
    
    if (eostrat<TGenoPheno>::_niter == 0)
      return false;
    
    if (eostrat<TGenoPheno>::_pfunc(eostrat<TGenoPheno>::_parameters,eostrat<TGenoPheno>::_solutions)) // progress function.
      return true; // end on progress function internal termination, possibly custom.
    
    if (!eostrat<TGenoPheno>::_parameters._fplot.empty())
      plot();
    
    if ((eostrat<TGenoPheno>::_solutions._run_status = _stopcriteria.stop(eostrat<TGenoPheno>::_parameters,eostrat<TGenoPheno>::_solutions)) != CONT)
      return true;
    else return false;
  }

  template <class TCovarianceUpdate, class TGenoPheno>
  int CMAStrategy<TCovarianceUpdate,TGenoPheno>::optimize()
  {
    //debug
    //DLOG(INFO) << "optimize()\n";
    //debug

    if (eostrat<TGenoPheno>::_initial_elitist)
      {
	eostrat<TGenoPheno>::_solutions._initial_candidate = Candidate(eostrat<TGenoPheno>::_func(eostrat<TGenoPheno>::_solutions._xmean.data(),eostrat<TGenoPheno>::_parameters._dim),
								       eostrat<TGenoPheno>::_solutions._xmean);
      }
    
    std::chrono::time_point<std::chrono::system_clock> tstart = std::chrono::system_clock::now();
    while(!stop())
      {
	dMat candidates = ask();
	this->eval(candidates,eostrat<TGenoPheno>::_parameters._gp.pheno(candidates));
	tell();
	eostrat<TGenoPheno>::inc_iter();
	std::chrono::time_point<std::chrono::system_clock> tstop = std::chrono::system_clock::now();
	eostrat<TGenoPheno>::_solutions._elapsed_last_iter = std::chrono::duration_cast<std::chrono::milliseconds>(tstop-tstart).count();
	tstart = std::chrono::system_clock::now();
      }
    if (eostrat<TGenoPheno>::_parameters._with_edm)
      eostrat<TGenoPheno>::edm();

    // test on final value wrt. to best candidate value and number of iterations in between.
    if (eostrat<TGenoPheno>::_parameters._elitist || eostrat<TGenoPheno>::_parameters._optima_hopping)
      {
	if ((eostrat<TGenoPheno>::_parameters._elitist
	     && eostrat<TGenoPheno>::_solutions._best_seen_candidate.get_fvalue()
	     < eostrat<TGenoPheno>::_solutions.best_candidate().get_fvalue()
	     && eostrat<TGenoPheno>::_niter - eostrat<TGenoPheno>::_solutions._best_seen_iter >= 3) // elitist
	    || (eostrat<TGenoPheno>::_parameters._optima_hopping
		&& eostrat<TGenoPheno>::_solutions._best_seen_candidate.get_fvalue() < _old_bestvalue))
	  {
	    LOG_IF(INFO,!eostrat<TGenoPheno>::_parameters._quiet) << "Starting elitist: bfvalue=" << eostrat<TGenoPheno>::_solutions._best_seen_candidate.get_fvalue() << " / biter=" << eostrat<TGenoPheno>::_solutions._best_seen_iter << std::endl;
	    this->set_initial_elitist(true);

	    if (eostrat<TGenoPheno>::_parameters._optima_hopping)
	      _old_bestvalue = eostrat<TGenoPheno>::_solutions._best_seen_candidate.get_fvalue();

	    // reinit solution and re-optimize.
	    eostrat<TGenoPheno>::_parameters.set_x0(eostrat<TGenoPheno>::_solutions._best_seen_candidate.get_x());
	    eostrat<TGenoPheno>::_solutions = CMASolutions(eostrat<TGenoPheno>::_parameters);
	    eostrat<TGenoPheno>::_solutions._nevals = eostrat<TGenoPheno>::_nevals;
	    eostrat<TGenoPheno>::_niter = 0;
	    optimize();
	  }
      }
    
    if (eostrat<TGenoPheno>::_solutions._run_status >= 0)
      return OPTI_SUCCESS;
    else return OPTI_ERR_TERMINATION; // exact termination code is in eostrat<TGenoPheno>::_solutions._run_status.
  }

  template <class TCovarianceUpdate, class TGenoPheno>
  void CMAStrategy<TCovarianceUpdate,TGenoPheno>::plot()
  {
    eostrat<TGenoPheno>::_pffunc(eostrat<TGenoPheno>::_parameters,eostrat<TGenoPheno>::_solutions,*_fplotstream);
  }
  
  template class CMAStrategy<CovarianceUpdate,GenoPheno<NoBoundStrategy>>;
  template class CMAStrategy<ACovarianceUpdate,GenoPheno<NoBoundStrategy>>;
  template class CMAStrategy<VDCMAUpdate,GenoPheno<NoBoundStrategy>>;
  template class CMAStrategy<CovarianceUpdate,GenoPheno<pwqBoundStrategy>>;
  template class CMAStrategy<ACovarianceUpdate,GenoPheno<pwqBoundStrategy>>;
  template class CMAStrategy<VDCMAUpdate,GenoPheno<pwqBoundStrategy>>;
  template class CMAStrategy<CovarianceUpdate,GenoPheno<NoBoundStrategy,linScalingStrategy>>;
  template class CMAStrategy<ACovarianceUpdate,GenoPheno<NoBoundStrategy,linScalingStrategy>>;
  template class CMAStrategy<VDCMAUpdate,GenoPheno<NoBoundStrategy,linScalingStrategy>>;
  template class CMAStrategy<CovarianceUpdate,GenoPheno<pwqBoundStrategy,linScalingStrategy>>;
  template class CMAStrategy<ACovarianceUpdate,GenoPheno<pwqBoundStrategy,linScalingStrategy>>;
  template class CMAStrategy<VDCMAUpdate,GenoPheno<pwqBoundStrategy,linScalingStrategy>>;
}<|MERGE_RESOLUTION|>--- conflicted
+++ resolved
@@ -36,15 +36,7 @@
   template <class TCovarianceUpdate, class TGenoPheno>
   ProgressFunc<CMAParameters<TGenoPheno>,CMASolutions> CMAStrategy<TCovarianceUpdate,TGenoPheno>::_defaultPFunc = [](const CMAParameters<TGenoPheno> &cmaparams, const CMASolutions &cmasols)
   {
-<<<<<<< HEAD
-    LOG_IF(INFO,!cmaparams._quiet) << "iter=" << cmasols._niter << " / evals=" << cmasols._nevals << " / f-value=" << cmasols._best_candidates_hist.back().get_fvalue() <<  " / sigma=" << cmasols._sigma << (cmaparams._lazy_update && cmasols._updated_eigen ? " / cupdate="+std::to_string(cmasols._updated_eigen) : "") << " / last_iter=" << cmasols._elapsed_last_iter
-#ifdef HAVE_DEBUG
-    << " / eval=" << cmasols._elapsed_eval << " / ask=" << cmasols._elapsed_ask << " / tell=" << cmasols._elapsed_tell << " / stop=" << cmasols._elapsed_stop
-#endif
-    << std::endl;
-=======
     LOG_IF(INFO,!cmaparams.quiet()) << std::setprecision(std::numeric_limits<double>::digits10) << "iter=" << cmasols.niter() << " / evals=" << cmasols.fevals() << " / f-value=" << cmasols.best_candidate().get_fvalue() <<  " / sigma=" << cmasols.sigma() << " / last_iter=" << cmasols.elapsed_last_iter() << std::endl;
->>>>>>> 958ca5d9
     return 0;
   };
 
@@ -82,11 +74,7 @@
   {
     eostrat<TGenoPheno>::_pfunc = [](const CMAParameters<TGenoPheno> &cmaparams, const CMASolutions &cmasols)
       {
-<<<<<<< HEAD
-	LOG_IF(INFO,!cmaparams._quiet) << "iter=" << cmasols._niter << " / evals=" << cmasols._nevals << " / f-value=" << cmasols._best_candidates_hist.back().get_fvalue() <<  " / sigma=" << cmasols._sigma << (cmaparams._lazy_update && cmasols._updated_eigen ? " / cupdate="+std::to_string(cmasols._updated_eigen) : "") << " / last_iter=" << cmasols._elapsed_last_iter << std::endl;
-=======
 	LOG_IF(INFO,!cmaparams.quiet()) << std::setprecision(std::numeric_limits<double>::digits10) << "iter=" << cmasols.niter() << " / evals=" << cmasols.fevals() << " / f-value=" << cmasols.best_candidate().get_fvalue() <<  " / sigma=" << cmasols.sigma() << " / last_iter=" << cmasols.elapsed_last_iter() << std::endl;
->>>>>>> 958ca5d9
 	return 0;
       };
     eostrat<TGenoPheno>::_pffunc = [](const CMAParameters<TGenoPheno> &cmaparams, const CMASolutions &cmasols, std::ofstream &fplotstream)
