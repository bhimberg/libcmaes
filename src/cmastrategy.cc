/**
 * CMA-ES, Covariance Matrix Adaptation Evolution Strategy
 * Copyright (c) 2014 Inria
 * Author: Emmanuel Benazera <emmanuel.benazera@lri.fr>
 *
 * This file is part of libcmaes.
 *
 * libcmaes is free software: you can redistribute it and/or modify
 * it under the terms of the GNU Lesser General Public License as published by
 * the Free Software Foundation, either version 3 of the License, or
 * (at your option) any later version.
 *
 * libcmaes is distributed in the hope that it will be useful,
 * but WITHOUT ANY WARRANTY; without even the implied warranty of
 * MERCHANTABILITY or FITNESS FOR A PARTICULAR PURPOSE.  See the
 * GNU Lesser General Public License for more details.
 *
 * You should have received a copy of the GNU Lesser General Public License
 * along with libcmaes.  If not, see <http://www.gnu.org/licenses/>.
 */

//#define NDEBUG 1

#include "libcmaes_config.h"
#include "cmastrategy.h"
#include "opti_err.h"
#include "llogging.h"
#include <iostream>
#include <chrono>

namespace libcmaes
{

  template <class TGenoPheno> using eostrat = ESOStrategy<CMAParameters<TGenoPheno>,CMASolutions,CMAStopCriteria<TGenoPheno> >;
  
  template <class TCovarianceUpdate, class TGenoPheno>
  ProgressFunc<CMAParameters<TGenoPheno>,CMASolutions> CMAStrategy<TCovarianceUpdate,TGenoPheno>::_defaultPFunc = [](const CMAParameters<TGenoPheno> &cmaparams, const CMASolutions &cmasols)
  {
    LOG_IF(INFO,!cmaparams.quiet()) << "iter=" << cmasols.niter() << " / evals=" << cmasols.fevals() << " / f-value=" << cmasols.best_candidate().get_fvalue() <<  " / sigma=" << cmasols.sigma() << " / last_iter=" << cmasols.elapsed_last_iter() << std::endl;
    return 0;
  };

  template<class TCovarianceUpdate, class TGenoPheno>
  PlotFunc<CMAParameters<TGenoPheno>,CMASolutions> CMAStrategy<TCovarianceUpdate,TGenoPheno>::_defaultFPFunc = [](const CMAParameters<TGenoPheno> &cmaparams, const CMASolutions &cmasols, std::ofstream &fplotstream)
  {
    std::string sep = " ";
<<<<<<< HEAD
    fplotstream << fabs(cmasols._best_candidates_hist.back().get_fvalue()) << sep << cmasols._nevals << sep << cmasols._sigma << sep << sqrt(cmasols._max_eigenv/cmasols._min_eigenv) << sep;
    fplotstream << cmasols._leigenvalues.transpose() << sep;
    if (!cmaparams._sep && !cmaparams._vd)
      fplotstream << cmasols._cov.sqrt().diagonal().transpose() << sep; // max deviation in all main axes
    else fplotstream << cmasols._sepcov.cwiseSqrt().transpose() << sep;
    fplotstream << cmaparams._gp.pheno(cmasols._xmean).transpose();
    fplotstream << sep << cmasols._elapsed_last_iter;
=======
    fplotstream << fabs(cmasols.best_candidate().get_fvalue()) << sep << cmasols.fevals() << sep << cmasols.sigma() << sep << sqrt(cmasols.max_eigenv()/cmasols.min_eigenv()) << sep;
    fplotstream << cmasols.eigenvalues().transpose() << sep;
    if (!cmaparams.is_sep())
      fplotstream << cmasols.cov().sqrt().diagonal().transpose() << sep; // max deviation in all main axes
    else fplotstream << cmasols.sepcov().cwiseSqrt().transpose() << sep;
    fplotstream << cmaparams.get_gp().pheno(cmasols.xmean()).transpose();
    fplotstream << sep << cmasols.elapsed_last_iter();
>>>>>>> d47470c0
#ifdef HAVE_DEBUG
    fplotstream << sep << cmasols._elapsed_eval << sep << cmasols._elapsed_ask << sep << cmasols._elapsed_tell << sep << cmasols._elapsed_stop;
#endif
    fplotstream << std::endl;
    return 0;
  };

  template <class TCovarianceUpdate, class TGenoPheno>
  CMAStrategy<TCovarianceUpdate,TGenoPheno>::CMAStrategy()
    :ESOStrategy<CMAParameters<TGenoPheno>,CMASolutions,CMAStopCriteria<TGenoPheno> >()
  {
  }
  
  template <class TCovarianceUpdate, class TGenoPheno>
  CMAStrategy<TCovarianceUpdate,TGenoPheno>::CMAStrategy(FitFunc &func,
							 CMAParameters<TGenoPheno> &parameters)
    :ESOStrategy<CMAParameters<TGenoPheno>,CMASolutions,CMAStopCriteria<TGenoPheno> >(func,parameters)
  {
    eostrat<TGenoPheno>::_pfunc = [](const CMAParameters<TGenoPheno> &cmaparams, const CMASolutions &cmasols)
      {
	LOG_IF(INFO,!cmaparams.quiet()) << "iter=" << cmasols.niter() << " / evals=" << cmasols.fevals() << " / f-value=" << cmasols.best_candidate().get_fvalue() <<  " / sigma=" << cmasols.sigma() << " / last_iter=" << cmasols.elapsed_last_iter() << std::endl;
	return 0;
      };
    eostrat<TGenoPheno>::_pffunc = [](const CMAParameters<TGenoPheno> &cmaparams, const CMASolutions &cmasols, std::ofstream &fplotstream)
      {
	std::string sep = " ";
<<<<<<< HEAD
	fplotstream << fabs(cmasols._best_candidates_hist.back().get_fvalue()) << sep << cmasols._nevals << sep << cmasols._sigma << sep << sqrt(cmasols._max_eigenv/cmasols._min_eigenv) << sep;
	fplotstream << cmasols._leigenvalues.transpose() << sep;
	if (!cmaparams._sep && !cmaparams._vd)
	  fplotstream << cmasols._cov.sqrt().diagonal().transpose() << sep; // max deviation in all main axes
	else fplotstream << cmasols._sepcov.cwiseSqrt().transpose() << sep;
	fplotstream << cmaparams._gp.pheno(cmasols._xmean).transpose();
	fplotstream << sep << cmasols._elapsed_last_iter;
=======
	fplotstream << fabs(cmasols.best_candidate().get_fvalue()) << sep << cmasols.fevals() << sep << cmasols.sigma() << sep << sqrt(cmasols.max_eigenv()/cmasols.min_eigenv()) << sep;
	fplotstream << cmasols.eigenvalues().transpose() << sep;
	if (!cmaparams.is_sep())
	  fplotstream << cmasols.cov().sqrt().diagonal().transpose() << sep; // max deviation in all main axes
	else fplotstream << cmasols.sepcov().cwiseSqrt().transpose() << sep;
	fplotstream << cmaparams.get_gp().pheno(cmasols.xmean()).transpose();
	fplotstream << sep << cmasols.elapsed_last_iter();
>>>>>>> d47470c0
#ifdef HAVE_DEBUG
	fplotstream << sep << cmasols._elapsed_eval << sep << cmasols._elapsed_ask << sep << cmasols._elapsed_tell << sep << cmasols._elapsed_stop;
#endif
	fplotstream << std::endl;
	return 0;
      };
    _esolver = EigenMultivariateNormal<double>(false,eostrat<TGenoPheno>::_parameters._seed); // seeding the multivariate normal generator.
    LOG_IF(INFO,!eostrat<TGenoPheno>::_parameters._quiet) << "CMA-ES / dim=" << eostrat<TGenoPheno>::_parameters._dim << " / lambda=" << eostrat<TGenoPheno>::_parameters._lambda << " / sigma0=" << eostrat<TGenoPheno>::_solutions._sigma << " / mu=" << eostrat<TGenoPheno>::_parameters._mu << " / mueff=" << eostrat<TGenoPheno>::_parameters._muw << " / c1=" << eostrat<TGenoPheno>::_parameters._c1 << " / cmu=" << eostrat<TGenoPheno>::_parameters._cmu << " / lazy_update=" << eostrat<TGenoPheno>::_parameters._lazy_update << " / threads=" << Eigen::nbThreads() << std::endl;
    if (!eostrat<TGenoPheno>::_parameters._fplot.empty())
      {
	_fplotstream = new std::ofstream(eostrat<TGenoPheno>::_parameters._fplot);
	_fplotstream->precision(std::numeric_limits<double>::digits10);
      }
  }

  template <class TCovarianceUpdate, class TGenoPheno>
  CMAStrategy<TCovarianceUpdate,TGenoPheno>::~CMAStrategy()
  {
    if (!eostrat<TGenoPheno>::_parameters._fplot.empty())
      delete _fplotstream;
  }
  
  template <class TCovarianceUpdate, class TGenoPheno>
  dMat CMAStrategy<TCovarianceUpdate,TGenoPheno>::ask()
  {
#ifdef HAVE_DEBUG
    std::chrono::time_point<std::chrono::system_clock> tstart = std::chrono::system_clock::now();
#endif
    
    // compute eigenvalues and eigenvectors.
    if (!eostrat<TGenoPheno>::_parameters._sep && !eostrat<TGenoPheno>::_parameters._vd)
      {
	eostrat<TGenoPheno>::_solutions._updated_eigen = false;
	if (eostrat<TGenoPheno>::_niter == 0 || !eostrat<TGenoPheno>::_parameters._lazy_update
	    || eostrat<TGenoPheno>::_niter - eostrat<TGenoPheno>::_solutions._eigeniter > eostrat<TGenoPheno>::_parameters._lazy_value)
	  {
	    eostrat<TGenoPheno>::_solutions._eigeniter = eostrat<TGenoPheno>::_niter;
	    _esolver.setMean(eostrat<TGenoPheno>::_solutions._xmean);
	    _esolver.setCovar(eostrat<TGenoPheno>::_solutions._cov);
	    eostrat<TGenoPheno>::_solutions._updated_eigen = true;
	  }
      }
    else if (eostrat<TGenoPheno>::_parameters._sep)
      {
	_esolver.setMean(eostrat<TGenoPheno>::_solutions._xmean);
	_esolver.set_covar(eostrat<TGenoPheno>::_solutions._sepcov);
	_esolver.set_transform(eostrat<TGenoPheno>::_solutions._sepcov.cwiseSqrt());
      }
    else if (eostrat<TGenoPheno>::_parameters._vd)
      {
	_esolver.setMean(eostrat<TGenoPheno>::_solutions._xmean);
	_esolver.set_covar(eostrat<TGenoPheno>::_solutions._sepcov);
      }

    //debug
    //std::cout << "transform: " << _esolver._transform << std::endl;
    //debug
    
    // sample for multivariate normal distribution, produces one candidate per column.
    dMat pop;
    if (!eostrat<TGenoPheno>::_parameters._sep && !eostrat<TGenoPheno>::_parameters._vd)
      pop = _esolver.samples(eostrat<TGenoPheno>::_parameters._lambda,eostrat<TGenoPheno>::_solutions._sigma); // Eq (1).
    else if (eostrat<TGenoPheno>::_parameters._sep)
      pop = _esolver.samples_ind(eostrat<TGenoPheno>::_parameters._lambda,eostrat<TGenoPheno>::_solutions._sigma);
    else if (eostrat<TGenoPheno>::_parameters._vd)
      {
	pop = _esolver.samples_ind(eostrat<TGenoPheno>::_parameters._lambda);
	double normv = eostrat<TGenoPheno>::_solutions._v.squaredNorm();
	double fact = std::sqrt(1+normv)-1;
	dVec vbar = eostrat<TGenoPheno>::_solutions._v / std::sqrt(normv);

	pop += fact * vbar * (vbar.transpose() * pop);
	for (int i=0;i<pop.cols();i++)
	  {
	    pop.col(i) = eostrat<TGenoPheno>::_solutions._xmean + eostrat<TGenoPheno>::_solutions._sigma * eostrat<TGenoPheno>::_solutions._sepcov.cwiseProduct(pop.col(i));
	  }
      }
    
    // gradient if available.
    if (eostrat<TGenoPheno>::_parameters._with_gradient)
      {
	dVec grad_at_mean = eostrat<TGenoPheno>::gradf(eostrat<TGenoPheno>::_parameters._gp.pheno(eostrat<TGenoPheno>::_solutions._xmean));
	dVec gradgp_at_mean = eostrat<TGenoPheno>::gradgp(eostrat<TGenoPheno>::_solutions._xmean); // for geno / pheno transform.
	grad_at_mean = grad_at_mean.cwiseProduct(gradgp_at_mean);
	if (grad_at_mean != dVec::Zero(eostrat<TGenoPheno>::_parameters._dim))
	  {
	    dVec nx;
	    if (!eostrat<TGenoPheno>::_parameters._sep && !eostrat<TGenoPheno>::_parameters._vd)
	      {
		dMat sqrtcov = _esolver._eigenSolver.operatorSqrt();
		dVec q = sqrtcov * grad_at_mean;
		double normq = q.squaredNorm();
		nx = eostrat<TGenoPheno>::_solutions._xmean - eostrat<TGenoPheno>::_solutions._sigma * (sqrt(eostrat<TGenoPheno>::_parameters._dim / normq)) * eostrat<TGenoPheno>::_solutions._cov * grad_at_mean;
	      }
	    else nx = eostrat<TGenoPheno>::_solutions._xmean - eostrat<TGenoPheno>::_solutions._sigma * (sqrt(eostrat<TGenoPheno>::_parameters._dim) / ((eostrat<TGenoPheno>::_solutions._sepcov.cwiseSqrt().cwiseProduct(grad_at_mean)).norm())) * eostrat<TGenoPheno>::_solutions._sepcov.cwiseProduct(grad_at_mean);
	    pop.col(0) = nx;
	  }
      }
    
    // if some parameters are fixed, reset them.
    if (!eostrat<TGenoPheno>::_parameters._fixed_p.empty())
      {
	for (auto it=eostrat<TGenoPheno>::_parameters._fixed_p.begin();
	     it!=eostrat<TGenoPheno>::_parameters._fixed_p.end();++it)
	  {
	    pop.block((*it).first,0,1,pop.cols()) = dVec::Constant(pop.cols(),(*it).second).transpose();
	  }
      }
    
    //debug
    /*DLOG(INFO) << "ask: produced " << pop.cols() << " candidates\n";
      std::cerr << pop << std::endl;*/
    //debug

#ifdef HAVE_DEBUG
    std::chrono::time_point<std::chrono::system_clock> tstop = std::chrono::system_clock::now();
    eostrat<TGenoPheno>::_solutions._elapsed_ask = std::chrono::duration_cast<std::chrono::milliseconds>(tstop-tstart).count();
#endif
    
    return pop;
  }
  
  template <class TCovarianceUpdate, class TGenoPheno>
  void CMAStrategy<TCovarianceUpdate,TGenoPheno>::tell()
  {
    //debug
    //DLOG(INFO) << "tell()\n";
    //debug

#ifdef HAVE_DEBUG
    std::chrono::time_point<std::chrono::system_clock> tstart = std::chrono::system_clock::now();
#endif
    
    // sort candidates.
    eostrat<TGenoPheno>::_solutions.sort_candidates();

    // update function value history, as needed.
    eostrat<TGenoPheno>::_solutions.update_best_candidates();
    
    // CMA-ES update, depends on the selected 'flavor'.
    TCovarianceUpdate::update(eostrat<TGenoPheno>::_parameters,_esolver,eostrat<TGenoPheno>::_solutions);
    
    // other stuff.
    if (!eostrat<TGenoPheno>::_parameters._sep && !eostrat<TGenoPheno>::_parameters._vd)
      eostrat<TGenoPheno>::_solutions.update_eigenv(_esolver._eigenSolver.eigenvalues(),
						    _esolver._eigenSolver.eigenvectors());
    else eostrat<TGenoPheno>::_solutions.update_eigenv(eostrat<TGenoPheno>::_solutions._sepcov,
						       dMat::Constant(eostrat<TGenoPheno>::_parameters._dim,1,1.0));
#ifdef HAVE_DEBUG
    std::chrono::time_point<std::chrono::system_clock> tstop = std::chrono::system_clock::now();
    eostrat<TGenoPheno>::_solutions._elapsed_tell = std::chrono::duration_cast<std::chrono::milliseconds>(tstop-tstart).count();
#endif
  }

  template <class TCovarianceUpdate, class TGenoPheno>
  bool CMAStrategy<TCovarianceUpdate,TGenoPheno>::stop()
  {
    if (eostrat<TGenoPheno>::_solutions._run_status < 0) // an error occured, most likely out of memory at cov matrix creation.
      return true;
    
    if (eostrat<TGenoPheno>::_niter == 0)
      return false;
    
    if (eostrat<TGenoPheno>::_pfunc(eostrat<TGenoPheno>::_parameters,eostrat<TGenoPheno>::_solutions)) // progress function.
      return true; // end on progress function internal termination, possibly custom.
    
    if (!eostrat<TGenoPheno>::_parameters._fplot.empty())
      plot();
    
    if ((eostrat<TGenoPheno>::_solutions._run_status = _stopcriteria.stop(eostrat<TGenoPheno>::_parameters,eostrat<TGenoPheno>::_solutions)) != CONT)
      return true;
    else return false;
  }

  template <class TCovarianceUpdate, class TGenoPheno>
  int CMAStrategy<TCovarianceUpdate,TGenoPheno>::optimize()
  {
    //debug
    //DLOG(INFO) << "optimize()\n";
    //debug
    std::chrono::time_point<std::chrono::system_clock> tstart = std::chrono::system_clock::now();
    while(!stop())
      {
	dMat candidates = ask();
	this->eval(candidates,eostrat<TGenoPheno>::_parameters._gp.pheno(candidates));
	tell();
	eostrat<TGenoPheno>::inc_iter();
	std::chrono::time_point<std::chrono::system_clock> tstop = std::chrono::system_clock::now();
	eostrat<TGenoPheno>::_solutions._elapsed_last_iter = std::chrono::duration_cast<std::chrono::milliseconds>(tstop-tstart).count();
	tstart = std::chrono::system_clock::now();
      }
    if (eostrat<TGenoPheno>::_parameters._with_edm)
      eostrat<TGenoPheno>::edm();
    if (eostrat<TGenoPheno>::_solutions._run_status >= 0)
      return OPTI_SUCCESS;
    else return OPTI_ERR_TERMINATION; // exact termination code is in eostrat<TGenoPheno>::_solutions._run_status.
  }

  template <class TCovarianceUpdate, class TGenoPheno>
  void CMAStrategy<TCovarianceUpdate,TGenoPheno>::plot()
  {
    eostrat<TGenoPheno>::_pffunc(eostrat<TGenoPheno>::_parameters,eostrat<TGenoPheno>::_solutions,*_fplotstream);
  }
  
  template class CMAStrategy<CovarianceUpdate,GenoPheno<NoBoundStrategy>>;
  template class CMAStrategy<ACovarianceUpdate,GenoPheno<NoBoundStrategy>>;
  template class CMAStrategy<VDCMAUpdate,GenoPheno<NoBoundStrategy>>;
  template class CMAStrategy<CovarianceUpdate,GenoPheno<pwqBoundStrategy>>;
  template class CMAStrategy<ACovarianceUpdate,GenoPheno<pwqBoundStrategy>>;
  template class CMAStrategy<VDCMAUpdate,GenoPheno<pwqBoundStrategy>>;
  template class CMAStrategy<CovarianceUpdate,GenoPheno<NoBoundStrategy,linScalingStrategy>>;
  template class CMAStrategy<ACovarianceUpdate,GenoPheno<NoBoundStrategy,linScalingStrategy>>;
  template class CMAStrategy<VDCMAUpdate,GenoPheno<NoBoundStrategy,linScalingStrategy>>;
  template class CMAStrategy<CovarianceUpdate,GenoPheno<pwqBoundStrategy,linScalingStrategy>>;
  template class CMAStrategy<ACovarianceUpdate,GenoPheno<pwqBoundStrategy,linScalingStrategy>>;
  template class CMAStrategy<VDCMAUpdate,GenoPheno<pwqBoundStrategy,linScalingStrategy>>;
}<|MERGE_RESOLUTION|>--- conflicted
+++ resolved
@@ -44,15 +44,6 @@
   PlotFunc<CMAParameters<TGenoPheno>,CMASolutions> CMAStrategy<TCovarianceUpdate,TGenoPheno>::_defaultFPFunc = [](const CMAParameters<TGenoPheno> &cmaparams, const CMASolutions &cmasols, std::ofstream &fplotstream)
   {
     std::string sep = " ";
-<<<<<<< HEAD
-    fplotstream << fabs(cmasols._best_candidates_hist.back().get_fvalue()) << sep << cmasols._nevals << sep << cmasols._sigma << sep << sqrt(cmasols._max_eigenv/cmasols._min_eigenv) << sep;
-    fplotstream << cmasols._leigenvalues.transpose() << sep;
-    if (!cmaparams._sep && !cmaparams._vd)
-      fplotstream << cmasols._cov.sqrt().diagonal().transpose() << sep; // max deviation in all main axes
-    else fplotstream << cmasols._sepcov.cwiseSqrt().transpose() << sep;
-    fplotstream << cmaparams._gp.pheno(cmasols._xmean).transpose();
-    fplotstream << sep << cmasols._elapsed_last_iter;
-=======
     fplotstream << fabs(cmasols.best_candidate().get_fvalue()) << sep << cmasols.fevals() << sep << cmasols.sigma() << sep << sqrt(cmasols.max_eigenv()/cmasols.min_eigenv()) << sep;
     fplotstream << cmasols.eigenvalues().transpose() << sep;
     if (!cmaparams.is_sep())
@@ -60,7 +51,6 @@
     else fplotstream << cmasols.sepcov().cwiseSqrt().transpose() << sep;
     fplotstream << cmaparams.get_gp().pheno(cmasols.xmean()).transpose();
     fplotstream << sep << cmasols.elapsed_last_iter();
->>>>>>> d47470c0
 #ifdef HAVE_DEBUG
     fplotstream << sep << cmasols._elapsed_eval << sep << cmasols._elapsed_ask << sep << cmasols._elapsed_tell << sep << cmasols._elapsed_stop;
 #endif
@@ -87,15 +77,6 @@
     eostrat<TGenoPheno>::_pffunc = [](const CMAParameters<TGenoPheno> &cmaparams, const CMASolutions &cmasols, std::ofstream &fplotstream)
       {
 	std::string sep = " ";
-<<<<<<< HEAD
-	fplotstream << fabs(cmasols._best_candidates_hist.back().get_fvalue()) << sep << cmasols._nevals << sep << cmasols._sigma << sep << sqrt(cmasols._max_eigenv/cmasols._min_eigenv) << sep;
-	fplotstream << cmasols._leigenvalues.transpose() << sep;
-	if (!cmaparams._sep && !cmaparams._vd)
-	  fplotstream << cmasols._cov.sqrt().diagonal().transpose() << sep; // max deviation in all main axes
-	else fplotstream << cmasols._sepcov.cwiseSqrt().transpose() << sep;
-	fplotstream << cmaparams._gp.pheno(cmasols._xmean).transpose();
-	fplotstream << sep << cmasols._elapsed_last_iter;
-=======
 	fplotstream << fabs(cmasols.best_candidate().get_fvalue()) << sep << cmasols.fevals() << sep << cmasols.sigma() << sep << sqrt(cmasols.max_eigenv()/cmasols.min_eigenv()) << sep;
 	fplotstream << cmasols.eigenvalues().transpose() << sep;
 	if (!cmaparams.is_sep())
@@ -103,7 +84,6 @@
 	else fplotstream << cmasols.sepcov().cwiseSqrt().transpose() << sep;
 	fplotstream << cmaparams.get_gp().pheno(cmasols.xmean()).transpose();
 	fplotstream << sep << cmasols.elapsed_last_iter();
->>>>>>> d47470c0
 #ifdef HAVE_DEBUG
 	fplotstream << sep << cmasols._elapsed_eval << sep << cmasols._elapsed_ask << sep << cmasols._elapsed_tell << sep << cmasols._elapsed_stop;
 #endif
