/**
 * CMA-ES, Covariance Matrix Adaptation Evolution Strategy
 * Copyright (c) 2014 Inria
 * Author: Emmanuel Benazera <emmanuel.benazera@lri.fr>
 *
 * This file is part of libcmaes.
 *
 * libcmaes is free software: you can redistribute it and/or modify
 * it under the terms of the GNU Lesser General Public License as published by
 * the Free Software Foundation, either version 3 of the License, or
 * (at your option) any later version.
 *
 * libcmaes is distributed in the hope that it will be useful,
 * but WITHOUT ANY WARRANTY; without even the implied warranty of
 * MERCHANTABILITY or FITNESS FOR A PARTICULAR PURPOSE.  See the
 * GNU Lesser General Public License for more details.
 *
 * You should have received a copy of the GNU Lesser General Public License
 * along with libcmaes.  If not, see <http://www.gnu.org/licenses/>.
 */

//#define NDEBUG 1

#include "libcmaes_config.h"
#include "cmastrategy.h"
#include "opti_err.h"
#include "llogging.h"
#include <iostream>
#include <chrono>
#include <iomanip>

namespace libcmaes
{

  template <class TGenoPheno> using eostrat = ESOStrategy<CMAParameters<TGenoPheno>,CMASolutions,CMAStopCriteria<TGenoPheno> >;
  
  template <class TCovarianceUpdate, class TGenoPheno>
  ProgressFunc<CMAParameters<TGenoPheno>,CMASolutions> CMAStrategy<TCovarianceUpdate,TGenoPheno>::_defaultPFunc = [](const CMAParameters<TGenoPheno> &cmaparams, const CMASolutions &cmasols)
  {
<<<<<<< HEAD
    LOG_IF(INFO,!cmaparams.quiet()) << "iter=" << cmasols.niter() << " / evals=" << cmasols.fevals() << " / f-value=" << cmasols.best_candidate().get_fvalue() <<  " / sigma=" << cmasols.sigma() << " / last_iter=" << cmasols.elapsed_last_iter() << std::endl;
=======
    LOG_IF(INFO,!cmaparams.quiet()) << std::setprecision(std::numeric_limits<double>::digits10) << "iter=" << cmasols.niter() << " / evals=" << cmasols.fevals() << " / f-value=" << cmasols.best_candidate().get_fvalue() <<  " / sigma=" << cmasols.sigma() << " / last_iter=" << cmasols.elapsed_last_iter() << std::endl;
>>>>>>> 708d4a45
    return 0;
  };

  template<class TCovarianceUpdate, class TGenoPheno>
  PlotFunc<CMAParameters<TGenoPheno>,CMASolutions> CMAStrategy<TCovarianceUpdate,TGenoPheno>::_defaultFPFunc = [](const CMAParameters<TGenoPheno> &cmaparams, const CMASolutions &cmasols, std::ofstream &fplotstream)
  {
    std::string sep = " ";
    fplotstream << fabs(cmasols.best_candidate().get_fvalue()) << sep << cmasols.fevals() << sep << cmasols.sigma() << sep << sqrt(cmasols.max_eigenv()/cmasols.min_eigenv()) << sep;
    fplotstream << cmasols.eigenvalues().transpose() << sep;
<<<<<<< HEAD
    if (!cmaparams.is_sep())
      fplotstream << cmasols.cov().sqrt().diagonal().transpose() << sep; // max deviation in all main axes
    else fplotstream << cmasols.sepcov().cwiseSqrt().transpose() << sep;
=======
    if (!cmaparams.is_sep() && !cmaparams.is_vd())
      fplotstream << cmasols.cov().sqrt().diagonal().transpose() << sep; // max deviation in all main axes
    else if (cmaparams.is_sep())
      fplotstream << cmasols.sepcov().cwiseSqrt().transpose() << sep;
    else if (cmaparams.is_vd())
      fplotstream << cmasols.sepcov().transpose() << sep; // C = D(I+vv')D, and we print out D^2 as an approx
>>>>>>> 708d4a45
    fplotstream << cmaparams.get_gp().pheno(cmasols.xmean()).transpose();
    fplotstream << sep << cmasols.elapsed_last_iter();
#ifdef HAVE_DEBUG
    fplotstream << sep << cmasols._elapsed_eval << sep << cmasols._elapsed_ask << sep << cmasols._elapsed_tell << sep << cmasols._elapsed_stop;
#endif
    fplotstream << std::endl;
    return 0;
  };

  template <class TCovarianceUpdate, class TGenoPheno>
  CMAStrategy<TCovarianceUpdate,TGenoPheno>::CMAStrategy()
    :ESOStrategy<CMAParameters<TGenoPheno>,CMASolutions,CMAStopCriteria<TGenoPheno> >()
  {
  }
  
  template <class TCovarianceUpdate, class TGenoPheno>
  CMAStrategy<TCovarianceUpdate,TGenoPheno>::CMAStrategy(FitFunc &func,
							 CMAParameters<TGenoPheno> &parameters)
    :ESOStrategy<CMAParameters<TGenoPheno>,CMASolutions,CMAStopCriteria<TGenoPheno> >(func,parameters)
  {
    eostrat<TGenoPheno>::_pfunc = [](const CMAParameters<TGenoPheno> &cmaparams, const CMASolutions &cmasols)
      {
<<<<<<< HEAD
	LOG_IF(INFO,!cmaparams.quiet()) << "iter=" << cmasols.niter() << " / evals=" << cmasols.fevals() << " / f-value=" << cmasols.best_candidate().get_fvalue() <<  " / sigma=" << cmasols.sigma() << " / last_iter=" << cmasols.elapsed_last_iter() << std::endl;
=======
	LOG_IF(INFO,!cmaparams.quiet()) << std::setprecision(std::numeric_limits<double>::digits10) << "iter=" << cmasols.niter() << " / evals=" << cmasols.fevals() << " / f-value=" << cmasols.best_candidate().get_fvalue() <<  " / sigma=" << cmasols.sigma() << " / last_iter=" << cmasols.elapsed_last_iter() << std::endl;
>>>>>>> 708d4a45
	return 0;
      };
    eostrat<TGenoPheno>::_pffunc = [](const CMAParameters<TGenoPheno> &cmaparams, const CMASolutions &cmasols, std::ofstream &fplotstream)
      {
	std::string sep = " ";
	fplotstream << fabs(cmasols.best_candidate().get_fvalue()) << sep << cmasols.fevals() << sep << cmasols.sigma() << sep << sqrt(cmasols.max_eigenv()/cmasols.min_eigenv()) << sep;
	fplotstream << cmasols.eigenvalues().transpose() << sep;
<<<<<<< HEAD
	if (!cmaparams.is_sep())
	  fplotstream << cmasols.cov().sqrt().diagonal().transpose() << sep; // max deviation in all main axes
	else fplotstream << cmasols.sepcov().cwiseSqrt().transpose() << sep;
=======
	if (!cmaparams.is_sep() && !cmaparams.is_vd())
	  fplotstream << cmasols.cov().sqrt().diagonal().transpose() << sep; // max deviation in all main axes
	else if (cmaparams.is_sep())
	  fplotstream << cmasols.sepcov().cwiseSqrt().transpose() << sep;
	else if (cmaparams.is_vd())
	fplotstream << cmasols.sepcov().transpose() << sep; // C = D(I+vv')D, and we print out D^2 as an approx
>>>>>>> 708d4a45
	fplotstream << cmaparams.get_gp().pheno(cmasols.xmean()).transpose();
	fplotstream << sep << cmasols.elapsed_last_iter();
#ifdef HAVE_DEBUG
	fplotstream << sep << cmasols._elapsed_eval << sep << cmasols._elapsed_ask << sep << cmasols._elapsed_tell << sep << cmasols._elapsed_stop;
#endif
	fplotstream << std::endl;
	return 0;
      };
    _esolver = EigenMultivariateNormal<double>(false,eostrat<TGenoPheno>::_parameters._seed); // seeding the multivariate normal generator.
    LOG_IF(INFO,!eostrat<TGenoPheno>::_parameters._quiet) << "CMA-ES / dim=" << eostrat<TGenoPheno>::_parameters._dim << " / lambda=" << eostrat<TGenoPheno>::_parameters._lambda << " / sigma0=" << eostrat<TGenoPheno>::_solutions._sigma << " / mu=" << eostrat<TGenoPheno>::_parameters._mu << " / mueff=" << eostrat<TGenoPheno>::_parameters._muw << " / c1=" << eostrat<TGenoPheno>::_parameters._c1 << " / cmu=" << eostrat<TGenoPheno>::_parameters._cmu << " / lazy_update=" << eostrat<TGenoPheno>::_parameters._lazy_update << " / threads=" << Eigen::nbThreads() << std::endl;
    if (!eostrat<TGenoPheno>::_parameters._fplot.empty())
      {
	_fplotstream = new std::ofstream(eostrat<TGenoPheno>::_parameters._fplot);
	_fplotstream->precision(std::numeric_limits<double>::digits10);
      }
    auto mit=eostrat<TGenoPheno>::_parameters._stoppingcrit.begin();
    while(mit!=eostrat<TGenoPheno>::_parameters._stoppingcrit.end())
      {
	_stopcriteria.set_criteria_active((*mit).first,(*mit).second);
	++mit;
      }
  }

  template <class TCovarianceUpdate, class TGenoPheno>
  CMAStrategy<TCovarianceUpdate,TGenoPheno>::~CMAStrategy()
  {
    if (!eostrat<TGenoPheno>::_parameters._fplot.empty())
      delete _fplotstream;
  }
  
  template <class TCovarianceUpdate, class TGenoPheno>
  dMat CMAStrategy<TCovarianceUpdate,TGenoPheno>::ask()
  {
#ifdef HAVE_DEBUG
    std::chrono::time_point<std::chrono::system_clock> tstart = std::chrono::system_clock::now();
#endif
    
    // compute eigenvalues and eigenvectors.
    if (!eostrat<TGenoPheno>::_parameters._sep && !eostrat<TGenoPheno>::_parameters._vd)
      {
	eostrat<TGenoPheno>::_solutions._updated_eigen = false;
	if (eostrat<TGenoPheno>::_niter == 0 || !eostrat<TGenoPheno>::_parameters._lazy_update
	    || eostrat<TGenoPheno>::_niter - eostrat<TGenoPheno>::_solutions._eigeniter > eostrat<TGenoPheno>::_parameters._lazy_value)
	  {
	    eostrat<TGenoPheno>::_solutions._eigeniter = eostrat<TGenoPheno>::_niter;
	    _esolver.setMean(eostrat<TGenoPheno>::_solutions._xmean);
	    _esolver.setCovar(eostrat<TGenoPheno>::_solutions._cov);
	    eostrat<TGenoPheno>::_solutions._updated_eigen = true;
	  }
      }
    else if (eostrat<TGenoPheno>::_parameters._sep)
      {
	_esolver.setMean(eostrat<TGenoPheno>::_solutions._xmean);
	_esolver.set_covar(eostrat<TGenoPheno>::_solutions._sepcov);
	_esolver.set_transform(eostrat<TGenoPheno>::_solutions._sepcov.cwiseSqrt());
      }
    else if (eostrat<TGenoPheno>::_parameters._vd)
      {
	_esolver.setMean(eostrat<TGenoPheno>::_solutions._xmean);
	_esolver.set_covar(eostrat<TGenoPheno>::_solutions._sepcov);
      }

    //debug
    //std::cout << "transform: " << _esolver._transform << std::endl;
    //debug
    
    // sample for multivariate normal distribution, produces one candidate per column.
    dMat pop;
    if (!eostrat<TGenoPheno>::_parameters._sep && !eostrat<TGenoPheno>::_parameters._vd)
      pop = _esolver.samples(eostrat<TGenoPheno>::_parameters._lambda,eostrat<TGenoPheno>::_solutions._sigma); // Eq (1).
    else if (eostrat<TGenoPheno>::_parameters._sep)
      pop = _esolver.samples_ind(eostrat<TGenoPheno>::_parameters._lambda,eostrat<TGenoPheno>::_solutions._sigma);
    else if (eostrat<TGenoPheno>::_parameters._vd)
      {
	pop = _esolver.samples_ind(eostrat<TGenoPheno>::_parameters._lambda);
	double normv = eostrat<TGenoPheno>::_solutions._v.squaredNorm();
	double fact = std::sqrt(1+normv)-1;
	dVec vbar = eostrat<TGenoPheno>::_solutions._v / std::sqrt(normv);

	pop += fact * vbar * (vbar.transpose() * pop);
	for (int i=0;i<pop.cols();i++)
	  {
	    pop.col(i) = eostrat<TGenoPheno>::_solutions._xmean + eostrat<TGenoPheno>::_solutions._sigma * eostrat<TGenoPheno>::_solutions._sepcov.cwiseProduct(pop.col(i));
	  }
      }
    
    // gradient if available.
    if (eostrat<TGenoPheno>::_parameters._with_gradient)
      {
	dVec grad_at_mean = eostrat<TGenoPheno>::gradf(eostrat<TGenoPheno>::_parameters._gp.pheno(eostrat<TGenoPheno>::_solutions._xmean));
	dVec gradgp_at_mean = eostrat<TGenoPheno>::gradgp(eostrat<TGenoPheno>::_solutions._xmean); // for geno / pheno transform.
	grad_at_mean = grad_at_mean.cwiseProduct(gradgp_at_mean);
	if (grad_at_mean != dVec::Zero(eostrat<TGenoPheno>::_parameters._dim))
	  {
	    dVec nx;
	    if (!eostrat<TGenoPheno>::_parameters._sep && !eostrat<TGenoPheno>::_parameters._vd)
	      {
		dMat sqrtcov = _esolver._eigenSolver.operatorSqrt();
		dVec q = sqrtcov * grad_at_mean;
		double normq = q.squaredNorm();
		nx = eostrat<TGenoPheno>::_solutions._xmean - eostrat<TGenoPheno>::_solutions._sigma * (sqrt(eostrat<TGenoPheno>::_parameters._dim / normq)) * eostrat<TGenoPheno>::_solutions._cov * grad_at_mean;
	      }
	    else nx = eostrat<TGenoPheno>::_solutions._xmean - eostrat<TGenoPheno>::_solutions._sigma * (sqrt(eostrat<TGenoPheno>::_parameters._dim) / ((eostrat<TGenoPheno>::_solutions._sepcov.cwiseSqrt().cwiseProduct(grad_at_mean)).norm())) * eostrat<TGenoPheno>::_solutions._sepcov.cwiseProduct(grad_at_mean);
	    pop.col(0) = nx;
	  }
      }
    
    // if some parameters are fixed, reset them.
    if (!eostrat<TGenoPheno>::_parameters._fixed_p.empty())
      {
	for (auto it=eostrat<TGenoPheno>::_parameters._fixed_p.begin();
	     it!=eostrat<TGenoPheno>::_parameters._fixed_p.end();++it)
	  {
	    pop.block((*it).first,0,1,pop.cols()) = dVec::Constant(pop.cols(),(*it).second).transpose();
	  }
      }
    
    //debug
    /*DLOG(INFO) << "ask: produced " << pop.cols() << " candidates\n";
      std::cerr << pop << std::endl;*/
    //debug

#ifdef HAVE_DEBUG
    std::chrono::time_point<std::chrono::system_clock> tstop = std::chrono::system_clock::now();
    eostrat<TGenoPheno>::_solutions._elapsed_ask = std::chrono::duration_cast<std::chrono::milliseconds>(tstop-tstart).count();
#endif
    
    return pop;
  }
  
  template <class TCovarianceUpdate, class TGenoPheno>
  void CMAStrategy<TCovarianceUpdate,TGenoPheno>::tell()
  {
    //debug
    //DLOG(INFO) << "tell()\n";
    //debug

#ifdef HAVE_DEBUG
    std::chrono::time_point<std::chrono::system_clock> tstart = std::chrono::system_clock::now();
#endif
    
    // sort candidates.
    eostrat<TGenoPheno>::_solutions.sort_candidates();

    // update function value history, as needed.
    eostrat<TGenoPheno>::_solutions.update_best_candidates();
    
    // CMA-ES update, depends on the selected 'flavor'.
    TCovarianceUpdate::update(eostrat<TGenoPheno>::_parameters,_esolver,eostrat<TGenoPheno>::_solutions);
    
    // other stuff.
    if (!eostrat<TGenoPheno>::_parameters._sep && !eostrat<TGenoPheno>::_parameters._vd)
      eostrat<TGenoPheno>::_solutions.update_eigenv(_esolver._eigenSolver.eigenvalues(),
						    _esolver._eigenSolver.eigenvectors());
    else eostrat<TGenoPheno>::_solutions.update_eigenv(eostrat<TGenoPheno>::_solutions._sepcov,
						       dMat::Constant(eostrat<TGenoPheno>::_parameters._dim,1,1.0));
#ifdef HAVE_DEBUG
    std::chrono::time_point<std::chrono::system_clock> tstop = std::chrono::system_clock::now();
    eostrat<TGenoPheno>::_solutions._elapsed_tell = std::chrono::duration_cast<std::chrono::milliseconds>(tstop-tstart).count();
#endif
  }

  template <class TCovarianceUpdate, class TGenoPheno>
  bool CMAStrategy<TCovarianceUpdate,TGenoPheno>::stop()
  {
    if (eostrat<TGenoPheno>::_solutions._run_status < 0) // an error occured, most likely out of memory at cov matrix creation.
      return true;
    
    if (eostrat<TGenoPheno>::_niter == 0)
      return false;
    
    if (eostrat<TGenoPheno>::_pfunc(eostrat<TGenoPheno>::_parameters,eostrat<TGenoPheno>::_solutions)) // progress function.
      return true; // end on progress function internal termination, possibly custom.
    
    if (!eostrat<TGenoPheno>::_parameters._fplot.empty())
      plot();
    
    if ((eostrat<TGenoPheno>::_solutions._run_status = _stopcriteria.stop(eostrat<TGenoPheno>::_parameters,eostrat<TGenoPheno>::_solutions)) != CONT)
      return true;
    else return false;
  }

  template <class TCovarianceUpdate, class TGenoPheno>
  int CMAStrategy<TCovarianceUpdate,TGenoPheno>::optimize()
  {
    //debug
    //DLOG(INFO) << "optimize()\n";
    //debug
    std::chrono::time_point<std::chrono::system_clock> tstart = std::chrono::system_clock::now();
    while(!stop())
      {
	dMat candidates = ask();
	this->eval(candidates,eostrat<TGenoPheno>::_parameters._gp.pheno(candidates));
	tell();
	eostrat<TGenoPheno>::inc_iter();
	std::chrono::time_point<std::chrono::system_clock> tstop = std::chrono::system_clock::now();
	eostrat<TGenoPheno>::_solutions._elapsed_last_iter = std::chrono::duration_cast<std::chrono::milliseconds>(tstop-tstart).count();
	tstart = std::chrono::system_clock::now();
      }
    if (eostrat<TGenoPheno>::_parameters._with_edm)
      eostrat<TGenoPheno>::edm();
    if (eostrat<TGenoPheno>::_solutions._run_status >= 0)
      return OPTI_SUCCESS;
    else return OPTI_ERR_TERMINATION; // exact termination code is in eostrat<TGenoPheno>::_solutions._run_status.
  }

  template <class TCovarianceUpdate, class TGenoPheno>
  void CMAStrategy<TCovarianceUpdate,TGenoPheno>::plot()
  {
    eostrat<TGenoPheno>::_pffunc(eostrat<TGenoPheno>::_parameters,eostrat<TGenoPheno>::_solutions,*_fplotstream);
  }
  
  template class CMAStrategy<CovarianceUpdate,GenoPheno<NoBoundStrategy>>;
  template class CMAStrategy<ACovarianceUpdate,GenoPheno<NoBoundStrategy>>;
  template class CMAStrategy<VDCMAUpdate,GenoPheno<NoBoundStrategy>>;
  template class CMAStrategy<CovarianceUpdate,GenoPheno<pwqBoundStrategy>>;
  template class CMAStrategy<ACovarianceUpdate,GenoPheno<pwqBoundStrategy>>;
  template class CMAStrategy<VDCMAUpdate,GenoPheno<pwqBoundStrategy>>;
  template class CMAStrategy<CovarianceUpdate,GenoPheno<NoBoundStrategy,linScalingStrategy>>;
  template class CMAStrategy<ACovarianceUpdate,GenoPheno<NoBoundStrategy,linScalingStrategy>>;
  template class CMAStrategy<VDCMAUpdate,GenoPheno<NoBoundStrategy,linScalingStrategy>>;
  template class CMAStrategy<CovarianceUpdate,GenoPheno<pwqBoundStrategy,linScalingStrategy>>;
  template class CMAStrategy<ACovarianceUpdate,GenoPheno<pwqBoundStrategy,linScalingStrategy>>;
  template class CMAStrategy<VDCMAUpdate,GenoPheno<pwqBoundStrategy,linScalingStrategy>>;
}<|MERGE_RESOLUTION|>--- conflicted
+++ resolved
@@ -37,11 +37,7 @@
   template <class TCovarianceUpdate, class TGenoPheno>
   ProgressFunc<CMAParameters<TGenoPheno>,CMASolutions> CMAStrategy<TCovarianceUpdate,TGenoPheno>::_defaultPFunc = [](const CMAParameters<TGenoPheno> &cmaparams, const CMASolutions &cmasols)
   {
-<<<<<<< HEAD
-    LOG_IF(INFO,!cmaparams.quiet()) << "iter=" << cmasols.niter() << " / evals=" << cmasols.fevals() << " / f-value=" << cmasols.best_candidate().get_fvalue() <<  " / sigma=" << cmasols.sigma() << " / last_iter=" << cmasols.elapsed_last_iter() << std::endl;
-=======
     LOG_IF(INFO,!cmaparams.quiet()) << std::setprecision(std::numeric_limits<double>::digits10) << "iter=" << cmasols.niter() << " / evals=" << cmasols.fevals() << " / f-value=" << cmasols.best_candidate().get_fvalue() <<  " / sigma=" << cmasols.sigma() << " / last_iter=" << cmasols.elapsed_last_iter() << std::endl;
->>>>>>> 708d4a45
     return 0;
   };
 
@@ -51,18 +47,12 @@
     std::string sep = " ";
     fplotstream << fabs(cmasols.best_candidate().get_fvalue()) << sep << cmasols.fevals() << sep << cmasols.sigma() << sep << sqrt(cmasols.max_eigenv()/cmasols.min_eigenv()) << sep;
     fplotstream << cmasols.eigenvalues().transpose() << sep;
-<<<<<<< HEAD
-    if (!cmaparams.is_sep())
-      fplotstream << cmasols.cov().sqrt().diagonal().transpose() << sep; // max deviation in all main axes
-    else fplotstream << cmasols.sepcov().cwiseSqrt().transpose() << sep;
-=======
     if (!cmaparams.is_sep() && !cmaparams.is_vd())
       fplotstream << cmasols.cov().sqrt().diagonal().transpose() << sep; // max deviation in all main axes
     else if (cmaparams.is_sep())
       fplotstream << cmasols.sepcov().cwiseSqrt().transpose() << sep;
     else if (cmaparams.is_vd())
       fplotstream << cmasols.sepcov().transpose() << sep; // C = D(I+vv')D, and we print out D^2 as an approx
->>>>>>> 708d4a45
     fplotstream << cmaparams.get_gp().pheno(cmasols.xmean()).transpose();
     fplotstream << sep << cmasols.elapsed_last_iter();
 #ifdef HAVE_DEBUG
@@ -85,11 +75,7 @@
   {
     eostrat<TGenoPheno>::_pfunc = [](const CMAParameters<TGenoPheno> &cmaparams, const CMASolutions &cmasols)
       {
-<<<<<<< HEAD
-	LOG_IF(INFO,!cmaparams.quiet()) << "iter=" << cmasols.niter() << " / evals=" << cmasols.fevals() << " / f-value=" << cmasols.best_candidate().get_fvalue() <<  " / sigma=" << cmasols.sigma() << " / last_iter=" << cmasols.elapsed_last_iter() << std::endl;
-=======
 	LOG_IF(INFO,!cmaparams.quiet()) << std::setprecision(std::numeric_limits<double>::digits10) << "iter=" << cmasols.niter() << " / evals=" << cmasols.fevals() << " / f-value=" << cmasols.best_candidate().get_fvalue() <<  " / sigma=" << cmasols.sigma() << " / last_iter=" << cmasols.elapsed_last_iter() << std::endl;
->>>>>>> 708d4a45
 	return 0;
       };
     eostrat<TGenoPheno>::_pffunc = [](const CMAParameters<TGenoPheno> &cmaparams, const CMASolutions &cmasols, std::ofstream &fplotstream)
@@ -97,18 +83,12 @@
 	std::string sep = " ";
 	fplotstream << fabs(cmasols.best_candidate().get_fvalue()) << sep << cmasols.fevals() << sep << cmasols.sigma() << sep << sqrt(cmasols.max_eigenv()/cmasols.min_eigenv()) << sep;
 	fplotstream << cmasols.eigenvalues().transpose() << sep;
-<<<<<<< HEAD
-	if (!cmaparams.is_sep())
-	  fplotstream << cmasols.cov().sqrt().diagonal().transpose() << sep; // max deviation in all main axes
-	else fplotstream << cmasols.sepcov().cwiseSqrt().transpose() << sep;
-=======
 	if (!cmaparams.is_sep() && !cmaparams.is_vd())
 	  fplotstream << cmasols.cov().sqrt().diagonal().transpose() << sep; // max deviation in all main axes
 	else if (cmaparams.is_sep())
 	  fplotstream << cmasols.sepcov().cwiseSqrt().transpose() << sep;
 	else if (cmaparams.is_vd())
 	fplotstream << cmasols.sepcov().transpose() << sep; // C = D(I+vv')D, and we print out D^2 as an approx
->>>>>>> 708d4a45
 	fplotstream << cmaparams.get_gp().pheno(cmasols.xmean()).transpose();
 	fplotstream << sep << cmasols.elapsed_last_iter();
 #ifdef HAVE_DEBUG
