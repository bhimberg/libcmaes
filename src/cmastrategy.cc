--- conflicted
+++ resolved
@@ -103,7 +103,6 @@
 	_stopcriteria.set_criteria_active((*mit).first,(*mit).second);
 	++mit;
       }
-<<<<<<< HEAD
   }
 
   template <class TCovarianceUpdate, class TGenoPheno>
@@ -121,8 +120,6 @@
     LOG_IF(INFO,!eostrat<TGenoPheno>::_parameters._quiet) << "CMA-ES / dim=" << eostrat<TGenoPheno>::_parameters._dim << " / lambda=" << eostrat<TGenoPheno>::_parameters._lambda << " / sigma0=" << eostrat<TGenoPheno>::_solutions._sigma << " / mu=" << eostrat<TGenoPheno>::_parameters._mu << " / mueff=" << eostrat<TGenoPheno>::_parameters._muw << " / c1=" << eostrat<TGenoPheno>::_parameters._c1 << " / cmu=" << eostrat<TGenoPheno>::_parameters._cmu << " / lazy_update=" << eostrat<TGenoPheno>::_parameters._lazy_update << std::endl;
     if (!eostrat<TGenoPheno>::_parameters._fplot.empty())
       _fplotstream->open(eostrat<TGenoPheno>::_parameters._fplot);
-=======
->>>>>>> a277fdd2
   }
 
   template <class TCovarianceUpdate, class TGenoPheno>
@@ -258,12 +255,7 @@
 						    _esolver._eigenSolver.eigenvectors());
     else eostrat<TGenoPheno>::_solutions.update_eigenv(eostrat<TGenoPheno>::_solutions._sepcov,
 						       dMat::Constant(eostrat<TGenoPheno>::_parameters._dim,1,1.0));
-<<<<<<< HEAD
-
-#ifdef DEBUG
-=======
-#ifdef HAVE_DEBUG
->>>>>>> a277fdd2
+#ifdef HAVE_DEBUG
     std::chrono::time_point<std::chrono::system_clock> tstop = std::chrono::system_clock::now();
     eostrat<TGenoPheno>::_solutions._elapsed_tell = std::chrono::duration_cast<std::chrono::milliseconds>(tstop-tstart).count();
 #endif
