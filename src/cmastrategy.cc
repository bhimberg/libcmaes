/**
 * CMA-ES, Covariance Matrix Adaptation Evolution Strategy
 * Copyright (c) 2014 Inria
 * Author: Emmanuel Benazera <emmanuel.benazera@lri.fr>
 *
 * This file is part of libcmaes.
 *
 * libcmaes is free software: you can redistribute it and/or modify
 * it under the terms of the GNU Lesser General Public License as published by
 * the Free Software Foundation, either version 3 of the License, or
 * (at your option) any later version.
 *
 * libcmaes is distributed in the hope that it will be useful,
 * but WITHOUT ANY WARRANTY; without even the implied warranty of
 * MERCHANTABILITY or FITNESS FOR A PARTICULAR PURPOSE.  See the
 * GNU Lesser General Public License for more details.
 *
 * You should have received a copy of the GNU Lesser General Public License
 * along with libcmaes.  If not, see <http://www.gnu.org/licenses/>.
 */


#include "libcmaes_config.h"
#include "cmastrategy.h"
#include "opti_err.h"
#include "llogging.h"
#include <iostream>
#include <chrono>
#include <iomanip>

namespace libcmaes
{

  template <class TGenoPheno> using eostrat = ESOStrategy<CMAParameters<TGenoPheno>,CMASolutions,CMAStopCriteria<TGenoPheno> >;
  
  template <class TCovarianceUpdate, class TGenoPheno>
  int pfuncdef_impl(const CMAParameters<TGenoPheno> &cmaparams, const CMASolutions &cmasols)
  {
    LOG_IF(INFO,!cmaparams.quiet()) << std::setprecision(std::numeric_limits<double>::digits10) << "iter=" << cmasols.niter() << " / evals=" << cmasols.fevals() << " / f-value=" << cmasols.best_candidate().get_fvalue() <<  " / sigma=" << cmasols.sigma() << " / last_iter=" << cmasols.elapsed_last_iter() << std::endl;
    return 0;
  }
  template <class TCovarianceUpdate, class TGenoPheno>
  ProgressFunc<CMAParameters<TGenoPheno>,CMASolutions> CMAStrategy<TCovarianceUpdate,TGenoPheno>::_defaultPFunc = &pfuncdef_impl<TCovarianceUpdate,TGenoPheno>;
  
  template<class TCovarianceUpdate, class TGenoPheno>
  int fpfuncdef_impl(const CMAParameters<TGenoPheno> &cmaparams, const CMASolutions &cmasols, std::ofstream &fplotstream)
  {
    std::string sep = " ";
    fplotstream << fabs(cmasols.best_candidate().get_fvalue()) << sep << cmasols.fevals() << sep << cmasols.sigma() << sep << sqrt(cmasols.max_eigenv()/cmasols.min_eigenv()) << sep;
    fplotstream << cmasols.eigenvalues().transpose() << sep;
    if (!cmaparams.is_sep() && !cmaparams.is_vd())
      fplotstream << cmasols.cov().sqrt().diagonal().transpose() << sep; // max deviation in all main axes
    else if (cmaparams.is_sep())
      fplotstream << cmasols.sepcov().cwiseSqrt().transpose() << sep;
    else if (cmaparams.is_vd())
      fplotstream << cmasols.sepcov().transpose() << sep; // C = D(I+vv')D, and we print out D^2 as an approx
    fplotstream << cmaparams.get_gp().pheno(cmasols.xmean()).transpose();
    fplotstream << sep << cmasols.elapsed_last_iter();
#ifdef HAVE_DEBUG
    fplotstream << sep << cmasols._elapsed_eval << sep << cmasols._elapsed_ask << sep << cmasols._elapsed_tell << sep << cmasols._elapsed_stop;
#endif
    fplotstream << std::endl;
    return 0;
    }
  template<class TCovarianceUpdate, class TGenoPheno>
  PlotFunc<CMAParameters<TGenoPheno>,CMASolutions> CMAStrategy<TCovarianceUpdate,TGenoPheno>::_defaultFPFunc = &fpfuncdef_impl<TCovarianceUpdate,TGenoPheno>;

  template <class TCovarianceUpdate, class TGenoPheno>
  CMAStrategy<TCovarianceUpdate,TGenoPheno>::CMAStrategy()
    :ESOStrategy<CMAParameters<TGenoPheno>,CMASolutions,CMAStopCriteria<TGenoPheno> >()
  {
  }
  
  template <class TCovarianceUpdate, class TGenoPheno>
  CMAStrategy<TCovarianceUpdate,TGenoPheno>::CMAStrategy(FitFunc &func,
							 CMAParameters<TGenoPheno> &parameters)
    :ESOStrategy<CMAParameters<TGenoPheno>,CMASolutions,CMAStopCriteria<TGenoPheno> >(func,parameters)
  {
    eostrat<TGenoPheno>::_pfunc = [](const CMAParameters<TGenoPheno> &cmaparams, const CMASolutions &cmasols)
      {
	LOG_IF(INFO,!cmaparams.quiet()) << std::setprecision(std::numeric_limits<double>::digits10) << "iter=" << cmasols.niter() << " / evals=" << cmasols.fevals() << " / f-value=" << cmasols.best_candidate().get_fvalue() <<  " / sigma=" << cmasols.sigma() << " / last_iter=" << cmasols.elapsed_last_iter() << std::endl;
	return 0;
      };
    eostrat<TGenoPheno>::_pffunc = [](const CMAParameters<TGenoPheno> &cmaparams, const CMASolutions &cmasols, std::ofstream &fplotstream)
      {
	std::string sep = " ";
	fplotstream << fabs(cmasols.best_candidate().get_fvalue()) << sep << cmasols.fevals() << sep << cmasols.sigma() << sep << sqrt(cmasols.max_eigenv()/cmasols.min_eigenv()) << sep;
	fplotstream << cmasols.eigenvalues().transpose() << sep;
	if (!cmaparams.is_sep() && !cmaparams.is_vd())
	  fplotstream << cmasols.cov().sqrt().diagonal().transpose() << sep; // max deviation in all main axes
	else if (cmaparams.is_sep())
	  fplotstream << cmasols.sepcov().cwiseSqrt().transpose() << sep;
	else if (cmaparams.is_vd())
	fplotstream << cmasols.sepcov().transpose() << sep; // C = D(I+vv')D, and we print out D^2 as an approx
	fplotstream << cmaparams.get_gp().pheno(cmasols.xmean()).transpose();
	fplotstream << sep << cmasols.elapsed_last_iter();
#ifdef HAVE_DEBUG
	fplotstream << sep << cmasols._elapsed_eval << sep << cmasols._elapsed_ask << sep << cmasols._elapsed_tell << sep << cmasols._elapsed_stop;
#endif
	fplotstream << std::endl;
	return 0;
      };
    _esolver = Eigen::EigenMultivariateNormal<double>(false,eostrat<TGenoPheno>::_parameters._seed); // seeding the multivariate normal generator.
    LOG_IF(INFO,!eostrat<TGenoPheno>::_parameters._quiet) << "CMA-ES / dim=" << eostrat<TGenoPheno>::_parameters._dim << " / lambda=" << eostrat<TGenoPheno>::_parameters._lambda << " / sigma0=" << eostrat<TGenoPheno>::_solutions._sigma << " / mu=" << eostrat<TGenoPheno>::_parameters._mu << " / mueff=" << eostrat<TGenoPheno>::_parameters._muw << " / c1=" << eostrat<TGenoPheno>::_parameters._c1 << " / cmu=" << eostrat<TGenoPheno>::_parameters._cmu << " / lazy_update=" << eostrat<TGenoPheno>::_parameters._lazy_update << " / threads=" << Eigen::nbThreads() << std::endl;
    if (!eostrat<TGenoPheno>::_parameters._fplot.empty())
      {
	_fplotstream = new std::ofstream(eostrat<TGenoPheno>::_parameters._fplot);
	_fplotstream->precision(std::numeric_limits<double>::digits10);
      }
    auto mit=eostrat<TGenoPheno>::_parameters._stoppingcrit.begin();
    while(mit!=eostrat<TGenoPheno>::_parameters._stoppingcrit.end())
      {
	_stopcriteria.set_criteria_active((*mit).first,(*mit).second);
	++mit;
      }
  }

  template <class TCovarianceUpdate, class TGenoPheno>
  CMAStrategy<TCovarianceUpdate,TGenoPheno>::CMAStrategy(FitFunc &func,
							 CMAParameters<TGenoPheno> &parameters,
							 const CMASolutions &cmasols)
    :ESOStrategy<CMAParameters<TGenoPheno>,CMASolutions,CMAStopCriteria<TGenoPheno> >(func,parameters,cmasols)
  {
    eostrat<TGenoPheno>::_pfunc = [](const CMAParameters<TGenoPheno> &cmaparams, const CMASolutions &cmasols)
      {
<<<<<<< HEAD
	LOG_IF(INFO,!cmaparams.quiet()) << "iter=" << cmasols.niter() << " / evals=" << cmasols.fevals() << " / f-value=" << cmasols.best_candidate().get_fvalue() <<  " / sigma=" << cmasols.sigma() << " / last_iter=" << cmasols.elapsed_last_iter() << std::endl;
	return 0;
      };
    _esolver = EigenMultivariateNormal<double>(false,eostrat<TGenoPheno>::_parameters._seed); // seeding the multivariate normal generator.
    LOG_IF(INFO,!eostrat<TGenoPheno>::_parameters._quiet) << "CMA-ES / dim=" << eostrat<TGenoPheno>::_parameters._dim << " / lambda=" << eostrat<TGenoPheno>::_parameters._lambda << " / sigma0=" << eostrat<TGenoPheno>::_solutions._sigma << " / mu=" << eostrat<TGenoPheno>::_parameters._mu << " / mueff=" << eostrat<TGenoPheno>::_parameters._muw << " / c1=" << eostrat<TGenoPheno>::_parameters._c1 << " / cmu=" << eostrat<TGenoPheno>::_parameters._cmu << " / lazy_update=" << eostrat<TGenoPheno>::_parameters._lazy_update << std::endl;
    if (!eostrat<TGenoPheno>::_parameters._fplot.empty())
      _fplotstream->open(eostrat<TGenoPheno>::_parameters._fplot);
=======
	LOG_IF(INFO,!cmaparams._quiet) << "iter=" << cmasols._niter << " / evals=" << cmaparams._lambda * cmasols._niter << " / f-value=" << cmasols._best_candidates_hist.back().get_fvalue() <<  " / sigma=" << cmasols._sigma << (cmaparams._lazy_update && cmasols._updated_eigen ? " / cupdate="+std::to_string(cmasols.updated_eigen()) : "") << " " << cmasols._elapsed_last_iter;
	return 0;
      };
    _esolver = Eigen::EigenMultivariateNormal<double>(false,eostrat<TGenoPheno>::_parameters._seed); // seeding the multivariate normal generator.
    LOG_IF(INFO,!eostrat<TGenoPheno>::_parameters._quiet) << "CMA-ES / dim=" << eostrat<TGenoPheno>::_parameters._dim << " / lambda=" << eostrat<TGenoPheno>::_parameters._lambda << " / sigma0=" << eostrat<TGenoPheno>::_solutions._sigma << " / mu=" << eostrat<TGenoPheno>::_parameters._mu << " / mueff=" << eostrat<TGenoPheno>::_parameters._muw << " / c1=" << eostrat<TGenoPheno>::_parameters._c1 << " / cmu=" << eostrat<TGenoPheno>::_parameters._cmu << " / lazy_update=" << eostrat<TGenoPheno>::_parameters._lazy_update << std::endl;
    if (!eostrat<TGenoPheno>::_parameters._fplot.empty())
      _fplotstream = new std::ofstream(eostrat<TGenoPheno>::_parameters._fplot);
>>>>>>> 68e82326
  }

  template <class TCovarianceUpdate, class TGenoPheno>
  CMAStrategy<TCovarianceUpdate,TGenoPheno>::~CMAStrategy()
  {
    if (!eostrat<TGenoPheno>::_parameters._fplot.empty())
      delete _fplotstream;
  }
  
  template <class TCovarianceUpdate, class TGenoPheno>
  dMat CMAStrategy<TCovarianceUpdate,TGenoPheno>::ask()
  {
#ifdef HAVE_DEBUG
    std::chrono::time_point<std::chrono::system_clock> tstart = std::chrono::system_clock::now();
#endif
    
    // compute eigenvalues and eigenvectors.
    if (!eostrat<TGenoPheno>::_parameters._sep && !eostrat<TGenoPheno>::_parameters._vd)
      {
	eostrat<TGenoPheno>::_solutions._updated_eigen = false;
	if (eostrat<TGenoPheno>::_niter == 0 || !eostrat<TGenoPheno>::_parameters._lazy_update
	    || eostrat<TGenoPheno>::_niter - eostrat<TGenoPheno>::_solutions._eigeniter > eostrat<TGenoPheno>::_parameters._lazy_value)
	  {
	    eostrat<TGenoPheno>::_solutions._eigeniter = eostrat<TGenoPheno>::_niter;
	    _esolver.setMean(eostrat<TGenoPheno>::_solutions._xmean);
	    _esolver.setCovar(eostrat<TGenoPheno>::_solutions._cov);
	    eostrat<TGenoPheno>::_solutions._updated_eigen = true;
	  }
      }
    else if (eostrat<TGenoPheno>::_parameters._sep)
      {
	_esolver.setMean(eostrat<TGenoPheno>::_solutions._xmean);
	_esolver.set_covar(eostrat<TGenoPheno>::_solutions._sepcov);
	_esolver.set_transform(eostrat<TGenoPheno>::_solutions._sepcov.cwiseSqrt());
      }
    else if (eostrat<TGenoPheno>::_parameters._vd)
      {
	_esolver.setMean(eostrat<TGenoPheno>::_solutions._xmean);
	_esolver.set_covar(eostrat<TGenoPheno>::_solutions._sepcov);
      }

    //debug
    //std::cout << "transform: " << _esolver._transform << std::endl;
    //debug
    
    // sample for multivariate normal distribution, produces one candidate per column.
    dMat pop;
    if (!eostrat<TGenoPheno>::_parameters._sep && !eostrat<TGenoPheno>::_parameters._vd)
      pop = _esolver.samples(eostrat<TGenoPheno>::_parameters._lambda,eostrat<TGenoPheno>::_solutions._sigma); // Eq (1).
    else if (eostrat<TGenoPheno>::_parameters._sep)
      pop = _esolver.samples_ind(eostrat<TGenoPheno>::_parameters._lambda,eostrat<TGenoPheno>::_solutions._sigma);
    else if (eostrat<TGenoPheno>::_parameters._vd)
      {
	pop = _esolver.samples_ind(eostrat<TGenoPheno>::_parameters._lambda);
	double normv = eostrat<TGenoPheno>::_solutions._v.squaredNorm();
	double fact = std::sqrt(1+normv)-1;
	dVec vbar = eostrat<TGenoPheno>::_solutions._v / std::sqrt(normv);

	pop += fact * vbar * (vbar.transpose() * pop);
	for (int i=0;i<pop.cols();i++)
	  {
	    pop.col(i) = eostrat<TGenoPheno>::_solutions._xmean + eostrat<TGenoPheno>::_solutions._sigma * eostrat<TGenoPheno>::_solutions._sepcov.cwiseProduct(pop.col(i));
	  }
      }
    
    // gradient if available.
    if (eostrat<TGenoPheno>::_parameters._with_gradient)
      {
	dVec grad_at_mean = eostrat<TGenoPheno>::gradf(eostrat<TGenoPheno>::_parameters._gp.pheno(eostrat<TGenoPheno>::_solutions._xmean));
	dVec gradgp_at_mean = eostrat<TGenoPheno>::gradgp(eostrat<TGenoPheno>::_solutions._xmean); // for geno / pheno transform.
	grad_at_mean = grad_at_mean.cwiseProduct(gradgp_at_mean);
	if (grad_at_mean != dVec::Zero(eostrat<TGenoPheno>::_parameters._dim))
	  {
	    dVec nx;
	    if (!eostrat<TGenoPheno>::_parameters._sep && !eostrat<TGenoPheno>::_parameters._vd)
	      {
		dMat sqrtcov = _esolver._eigenSolver.operatorSqrt();
		dVec q = sqrtcov * grad_at_mean;
		double normq = q.squaredNorm();
		nx = eostrat<TGenoPheno>::_solutions._xmean - eostrat<TGenoPheno>::_solutions._sigma * (sqrt(eostrat<TGenoPheno>::_parameters._dim / normq)) * eostrat<TGenoPheno>::_solutions._cov * grad_at_mean;
	      }
	    else nx = eostrat<TGenoPheno>::_solutions._xmean - eostrat<TGenoPheno>::_solutions._sigma * (sqrt(eostrat<TGenoPheno>::_parameters._dim) / ((eostrat<TGenoPheno>::_solutions._sepcov.cwiseSqrt().cwiseProduct(grad_at_mean)).norm())) * eostrat<TGenoPheno>::_solutions._sepcov.cwiseProduct(grad_at_mean);
	    pop.col(0) = nx;
	  }
      }
    
    // if some parameters are fixed, reset them.
    if (!eostrat<TGenoPheno>::_parameters._fixed_p.empty())
      {
	for (auto it=eostrat<TGenoPheno>::_parameters._fixed_p.begin();
	     it!=eostrat<TGenoPheno>::_parameters._fixed_p.end();++it)
	  {
	    pop.block((*it).first,0,1,pop.cols()) = dVec::Constant(pop.cols(),(*it).second).transpose();
	  }
      }
    
    //debug
    /*DLOG(INFO) << "ask: produced " << pop.cols() << " candidates\n";
      std::cerr << pop << std::endl;*/
    //debug

#ifdef HAVE_DEBUG
    std::chrono::time_point<std::chrono::system_clock> tstop = std::chrono::system_clock::now();
    eostrat<TGenoPheno>::_solutions._elapsed_ask = std::chrono::duration_cast<std::chrono::milliseconds>(tstop-tstart).count();
#endif
    
    return pop;
  }
  
  template <class TCovarianceUpdate, class TGenoPheno>
  void CMAStrategy<TCovarianceUpdate,TGenoPheno>::tell()
  {
    //debug
    //DLOG(INFO) << "tell()\n";
    //debug

#ifdef HAVE_DEBUG
    std::chrono::time_point<std::chrono::system_clock> tstart = std::chrono::system_clock::now();
#endif
    
    // sort candidates.
    if (!eostrat<TGenoPheno>::_parameters._uh)
      eostrat<TGenoPheno>::_solutions.sort_candidates();
    else eostrat<TGenoPheno>::uncertainty_handling();
    
    // update function value history, as needed.
    eostrat<TGenoPheno>::_solutions.update_best_candidates();
    
    // CMA-ES update, depends on the selected 'flavor'.
    TCovarianceUpdate::update(eostrat<TGenoPheno>::_parameters,_esolver,eostrat<TGenoPheno>::_solutions);
    
    if (eostrat<TGenoPheno>::_parameters._uh)
      if (eostrat<TGenoPheno>::_solutions._suh > 0.0)
	eostrat<TGenoPheno>::_solutions._sigma *= eostrat<TGenoPheno>::_parameters._alphathuh;

    // other stuff.
    if (!eostrat<TGenoPheno>::_parameters._sep && !eostrat<TGenoPheno>::_parameters._vd)
      eostrat<TGenoPheno>::_solutions.update_eigenv(_esolver._eigenSolver.eigenvalues(),
						    _esolver._eigenSolver.eigenvectors());
    else eostrat<TGenoPheno>::_solutions.update_eigenv(eostrat<TGenoPheno>::_solutions._sepcov,
						       dMat::Constant(eostrat<TGenoPheno>::_parameters._dim,1,1.0));
#ifdef HAVE_DEBUG
    std::chrono::time_point<std::chrono::system_clock> tstop = std::chrono::system_clock::now();
    eostrat<TGenoPheno>::_solutions._elapsed_tell = std::chrono::duration_cast<std::chrono::milliseconds>(tstop-tstart).count();
#endif
    if (eostrat<TGenoPheno>::_parameters._kl)
      {
	if (eostrat<TGenoPheno>::_niter > 0)
	  compute_kl();
	eostrat<TGenoPheno>::_solutions._xmeanold = eostrat<TGenoPheno>::_solutions._xmean;
      }
  }

  template <class TCovarianceUpdate, class TGenoPheno>
  bool CMAStrategy<TCovarianceUpdate,TGenoPheno>::stop()
  {
    if (eostrat<TGenoPheno>::_solutions._run_status < 0) // an error occured, most likely out of memory at cov matrix creation.
      return true;
    
    if (eostrat<TGenoPheno>::_pfunc(eostrat<TGenoPheno>::_parameters,eostrat<TGenoPheno>::_solutions)) // progress function.
      return true; // end on progress function internal termination, possibly custom.
    
    if (!eostrat<TGenoPheno>::_parameters._fplot.empty())
      plot();
    
    if (eostrat<TGenoPheno>::_niter == 0)
      return false;

    if ((eostrat<TGenoPheno>::_solutions._run_status = _stopcriteria.stop(eostrat<TGenoPheno>::_parameters,eostrat<TGenoPheno>::_solutions)) != CONT)
      return true;
    else return false;
  }

  template <class TCovarianceUpdate, class TGenoPheno>
  int CMAStrategy<TCovarianceUpdate,TGenoPheno>::optimize(const EvalFunc &evalf, const AskFunc &askf, const TellFunc &tellf)
  {
    //debug
    //DLOG(INFO) << "optimize()\n";
    //debug

    if (eostrat<TGenoPheno>::_initial_elitist)
      {
	eostrat<TGenoPheno>::_solutions._initial_candidate = Candidate(eostrat<TGenoPheno>::_func(eostrat<TGenoPheno>::_solutions._xmean.data(),eostrat<TGenoPheno>::_parameters._dim),
								       eostrat<TGenoPheno>::_solutions._xmean);
      }
    
    std::chrono::time_point<std::chrono::system_clock> tstart = std::chrono::system_clock::now();
    while(!stop())
      {
	dMat candidates = askf();
	evalf(candidates,eostrat<TGenoPheno>::_parameters._gp.pheno(candidates));
	tellf();
	eostrat<TGenoPheno>::inc_iter();
	std::chrono::time_point<std::chrono::system_clock> tstop = std::chrono::system_clock::now();
	eostrat<TGenoPheno>::_solutions._elapsed_last_iter = std::chrono::duration_cast<std::chrono::milliseconds>(tstop-tstart).count();
	tstart = std::chrono::system_clock::now();
      }
    if (eostrat<TGenoPheno>::_parameters._with_edm)
      eostrat<TGenoPheno>::edm();

    // test on final value wrt. to best candidate value and number of iterations in between.
    if (eostrat<TGenoPheno>::_parameters._elitist)
      {
	if (eostrat<TGenoPheno>::_parameters._elitist
	    && eostrat<TGenoPheno>::_solutions._best_seen_candidate.get_fvalue()
	    < eostrat<TGenoPheno>::_solutions.best_candidate().get_fvalue()
	    && eostrat<TGenoPheno>::_niter - eostrat<TGenoPheno>::_solutions._best_seen_iter >= 3) // elitist
	  {
	    LOG_IF(INFO,!eostrat<TGenoPheno>::_parameters._quiet) << "Starting elitist: bfvalue=" << eostrat<TGenoPheno>::_solutions._best_seen_candidate.get_fvalue() << " / biter=" << eostrat<TGenoPheno>::_solutions._best_seen_iter << std::endl;
	    this->set_initial_elitist(true);

	    // reinit solution and re-optimize.
	    eostrat<TGenoPheno>::_parameters.set_x0(eostrat<TGenoPheno>::_solutions._best_seen_candidate.get_x_dvec_ref());
	    eostrat<TGenoPheno>::_solutions = CMASolutions(eostrat<TGenoPheno>::_parameters);
	    eostrat<TGenoPheno>::_solutions._nevals = eostrat<TGenoPheno>::_nevals;
	    eostrat<TGenoPheno>::_niter = 0;
	    optimize();
	  }
      }
    
    if (eostrat<TGenoPheno>::_solutions._run_status >= 0)
      return OPTI_SUCCESS;
    else return OPTI_ERR_TERMINATION; // exact termination code is in eostrat<TGenoPheno>::_solutions._run_status.
  }

  template <class TCovarianceUpdate, class TGenoPheno>
  void CMAStrategy<TCovarianceUpdate,TGenoPheno>::plot()
  {
    eostrat<TGenoPheno>::_pffunc(eostrat<TGenoPheno>::_parameters,eostrat<TGenoPheno>::_solutions,*_fplotstream);
  }

  template <class TCovarianceUpdate, class TGenoPheno>
  void CMAStrategy<TCovarianceUpdate,TGenoPheno>::compute_kl()
  {
    dMat icov;
    if (eostrat<TGenoPheno>::_parameters._sep)
      icov = eostrat<TGenoPheno>::_solutions._sepcov.inverse();
    else icov = eostrat<TGenoPheno>::_solutions._cov.inverse();
    /*dMat covinv;
    if (eostrat<TGenoPheno::_parameters._sep)
      covinv = (pow(eostrat<TGenoPheno>::_solutions._sigma,2) * eostrat<TGenoPheno>::_solutions._sepcov).inverse();
      else covinv = (pow(eostrat<TGenoPheno>::_solutions._sigma,2) * eostrat<TGenoPheno>::_solutions._cov).inverse();*/
    //double tracenosig = (icov*eostrat<TGenoPheno>::_solutions._covold).trace();
    //double trace = (covinv*(pow(eostrat<TGenoPheno>::_solutions._sigmaold,2) * eostrat<TGenoPheno>::_solutions._covold)).trace();
    dVec xmeandiff = eostrat<TGenoPheno>::_solutions._xmean - eostrat<TGenoPheno>::_solutions._xmeanold;
    //double maha = xmeandiff.transpose()*covinv*xmeandiff;
    eostrat<TGenoPheno>::_solutions._maha = sqrt(xmeandiff.transpose()*icov*xmeandiff);
    /*double det0 = (pow(eostrat<TGenoPheno>::_solutions._sigmaold,2)*eostrat<TGenoPheno>::_solutions._covold).determinant();
    double det1 = (pow(eostrat<TGenoPheno>::_solutions._sigma,2)*eostrat<TGenoPheno>::_solutions._cov).determinant();
    double det0nosig = eostrat<TGenoPheno>::_solutions._covold.determinant();
    double det1nosig = eostrat<TGenoPheno>::_solutions._cov.determinant();
    double det = std::log(det0/det1);*/

    //debug
    //std::cerr << "trace=" << trace << " / maha=" << maha << " / det=" << det << std::endl;
    //debug
    
    /*eostrat<TGenoPheno>::_solutions._kl = 0.5 * (trace + maha - eostrat<TGenoPheno>::_parameters._dim - det);
    eostrat<TGenoPheno>::_solutions._kl_approx_det = 0.5 * (trace + maha - eostrat<TGenoPheno>::_parameters._dim);
    eostrat<TGenoPheno>::_solutions._kl_approx_trace_det = 0.5 * (tracenosig - eostrat<TGenoPheno>::_parameters._dim - std::log(det0nosig/det1nosig));
    eostrat<TGenoPheno>::_solutions._sigma_divergence = 0.5 * ((eostrat<TGenoPheno>::_solutions._sigma*eostrat<TGenoPheno>::_solutions._sigma)-(eostrat<TGenoPheno>::_solutions._sigmaold*eostrat<TGenoPheno>::_solutions._sigmaold));*/
  }
  
  template class CMAStrategy<CovarianceUpdate,GenoPheno<NoBoundStrategy>>;
  template class CMAStrategy<ACovarianceUpdate,GenoPheno<NoBoundStrategy>>;
  template class CMAStrategy<VDCMAUpdate,GenoPheno<NoBoundStrategy>>;
  template class CMAStrategy<CovarianceUpdate,GenoPheno<pwqBoundStrategy>>;
  template class CMAStrategy<ACovarianceUpdate,GenoPheno<pwqBoundStrategy>>;
  template class CMAStrategy<VDCMAUpdate,GenoPheno<pwqBoundStrategy>>;
  template class CMAStrategy<CovarianceUpdate,GenoPheno<NoBoundStrategy,linScalingStrategy>>;
  template class CMAStrategy<ACovarianceUpdate,GenoPheno<NoBoundStrategy,linScalingStrategy>>;
  template class CMAStrategy<VDCMAUpdate,GenoPheno<NoBoundStrategy,linScalingStrategy>>;
  template class CMAStrategy<CovarianceUpdate,GenoPheno<pwqBoundStrategy,linScalingStrategy>>;
  template class CMAStrategy<ACovarianceUpdate,GenoPheno<pwqBoundStrategy,linScalingStrategy>>;
  template class CMAStrategy<VDCMAUpdate,GenoPheno<pwqBoundStrategy,linScalingStrategy>>;
}<|MERGE_RESOLUTION|>--- conflicted
+++ resolved
@@ -123,15 +123,6 @@
   {
     eostrat<TGenoPheno>::_pfunc = [](const CMAParameters<TGenoPheno> &cmaparams, const CMASolutions &cmasols)
       {
-<<<<<<< HEAD
-	LOG_IF(INFO,!cmaparams.quiet()) << "iter=" << cmasols.niter() << " / evals=" << cmasols.fevals() << " / f-value=" << cmasols.best_candidate().get_fvalue() <<  " / sigma=" << cmasols.sigma() << " / last_iter=" << cmasols.elapsed_last_iter() << std::endl;
-	return 0;
-      };
-    _esolver = EigenMultivariateNormal<double>(false,eostrat<TGenoPheno>::_parameters._seed); // seeding the multivariate normal generator.
-    LOG_IF(INFO,!eostrat<TGenoPheno>::_parameters._quiet) << "CMA-ES / dim=" << eostrat<TGenoPheno>::_parameters._dim << " / lambda=" << eostrat<TGenoPheno>::_parameters._lambda << " / sigma0=" << eostrat<TGenoPheno>::_solutions._sigma << " / mu=" << eostrat<TGenoPheno>::_parameters._mu << " / mueff=" << eostrat<TGenoPheno>::_parameters._muw << " / c1=" << eostrat<TGenoPheno>::_parameters._c1 << " / cmu=" << eostrat<TGenoPheno>::_parameters._cmu << " / lazy_update=" << eostrat<TGenoPheno>::_parameters._lazy_update << std::endl;
-    if (!eostrat<TGenoPheno>::_parameters._fplot.empty())
-      _fplotstream->open(eostrat<TGenoPheno>::_parameters._fplot);
-=======
 	LOG_IF(INFO,!cmaparams._quiet) << "iter=" << cmasols._niter << " / evals=" << cmaparams._lambda * cmasols._niter << " / f-value=" << cmasols._best_candidates_hist.back().get_fvalue() <<  " / sigma=" << cmasols._sigma << (cmaparams._lazy_update && cmasols._updated_eigen ? " / cupdate="+std::to_string(cmasols.updated_eigen()) : "") << " " << cmasols._elapsed_last_iter;
 	return 0;
       };
@@ -139,7 +130,6 @@
     LOG_IF(INFO,!eostrat<TGenoPheno>::_parameters._quiet) << "CMA-ES / dim=" << eostrat<TGenoPheno>::_parameters._dim << " / lambda=" << eostrat<TGenoPheno>::_parameters._lambda << " / sigma0=" << eostrat<TGenoPheno>::_solutions._sigma << " / mu=" << eostrat<TGenoPheno>::_parameters._mu << " / mueff=" << eostrat<TGenoPheno>::_parameters._muw << " / c1=" << eostrat<TGenoPheno>::_parameters._c1 << " / cmu=" << eostrat<TGenoPheno>::_parameters._cmu << " / lazy_update=" << eostrat<TGenoPheno>::_parameters._lazy_update << std::endl;
     if (!eostrat<TGenoPheno>::_parameters._fplot.empty())
       _fplotstream = new std::ofstream(eostrat<TGenoPheno>::_parameters._fplot);
->>>>>>> 68e82326
   }
 
   template <class TCovarianceUpdate, class TGenoPheno>
@@ -285,12 +275,6 @@
     std::chrono::time_point<std::chrono::system_clock> tstop = std::chrono::system_clock::now();
     eostrat<TGenoPheno>::_solutions._elapsed_tell = std::chrono::duration_cast<std::chrono::milliseconds>(tstop-tstart).count();
 #endif
-    if (eostrat<TGenoPheno>::_parameters._kl)
-      {
-	if (eostrat<TGenoPheno>::_niter > 0)
-	  compute_kl();
-	eostrat<TGenoPheno>::_solutions._xmeanold = eostrat<TGenoPheno>::_solutions._xmean;
-      }
   }
 
   template <class TCovarianceUpdate, class TGenoPheno>
@@ -371,38 +355,6 @@
     eostrat<TGenoPheno>::_pffunc(eostrat<TGenoPheno>::_parameters,eostrat<TGenoPheno>::_solutions,*_fplotstream);
   }
 
-  template <class TCovarianceUpdate, class TGenoPheno>
-  void CMAStrategy<TCovarianceUpdate,TGenoPheno>::compute_kl()
-  {
-    dMat icov;
-    if (eostrat<TGenoPheno>::_parameters._sep)
-      icov = eostrat<TGenoPheno>::_solutions._sepcov.inverse();
-    else icov = eostrat<TGenoPheno>::_solutions._cov.inverse();
-    /*dMat covinv;
-    if (eostrat<TGenoPheno::_parameters._sep)
-      covinv = (pow(eostrat<TGenoPheno>::_solutions._sigma,2) * eostrat<TGenoPheno>::_solutions._sepcov).inverse();
-      else covinv = (pow(eostrat<TGenoPheno>::_solutions._sigma,2) * eostrat<TGenoPheno>::_solutions._cov).inverse();*/
-    //double tracenosig = (icov*eostrat<TGenoPheno>::_solutions._covold).trace();
-    //double trace = (covinv*(pow(eostrat<TGenoPheno>::_solutions._sigmaold,2) * eostrat<TGenoPheno>::_solutions._covold)).trace();
-    dVec xmeandiff = eostrat<TGenoPheno>::_solutions._xmean - eostrat<TGenoPheno>::_solutions._xmeanold;
-    //double maha = xmeandiff.transpose()*covinv*xmeandiff;
-    eostrat<TGenoPheno>::_solutions._maha = sqrt(xmeandiff.transpose()*icov*xmeandiff);
-    /*double det0 = (pow(eostrat<TGenoPheno>::_solutions._sigmaold,2)*eostrat<TGenoPheno>::_solutions._covold).determinant();
-    double det1 = (pow(eostrat<TGenoPheno>::_solutions._sigma,2)*eostrat<TGenoPheno>::_solutions._cov).determinant();
-    double det0nosig = eostrat<TGenoPheno>::_solutions._covold.determinant();
-    double det1nosig = eostrat<TGenoPheno>::_solutions._cov.determinant();
-    double det = std::log(det0/det1);*/
-
-    //debug
-    //std::cerr << "trace=" << trace << " / maha=" << maha << " / det=" << det << std::endl;
-    //debug
-    
-    /*eostrat<TGenoPheno>::_solutions._kl = 0.5 * (trace + maha - eostrat<TGenoPheno>::_parameters._dim - det);
-    eostrat<TGenoPheno>::_solutions._kl_approx_det = 0.5 * (trace + maha - eostrat<TGenoPheno>::_parameters._dim);
-    eostrat<TGenoPheno>::_solutions._kl_approx_trace_det = 0.5 * (tracenosig - eostrat<TGenoPheno>::_parameters._dim - std::log(det0nosig/det1nosig));
-    eostrat<TGenoPheno>::_solutions._sigma_divergence = 0.5 * ((eostrat<TGenoPheno>::_solutions._sigma*eostrat<TGenoPheno>::_solutions._sigma)-(eostrat<TGenoPheno>::_solutions._sigmaold*eostrat<TGenoPheno>::_solutions._sigmaold));*/
-  }
-  
   template class CMAStrategy<CovarianceUpdate,GenoPheno<NoBoundStrategy>>;
   template class CMAStrategy<ACovarianceUpdate,GenoPheno<NoBoundStrategy>>;
   template class CMAStrategy<VDCMAUpdate,GenoPheno<NoBoundStrategy>>;
