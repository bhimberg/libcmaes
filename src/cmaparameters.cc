--- conflicted
+++ resolved
@@ -75,21 +75,21 @@
   }
 
   template <class TGenoPheno>
-<<<<<<< HEAD
   void CMAParameters<TGenoPheno>::reset_as_fixed(const int &k)
   {
     Parameters<TGenoPheno>::_dim--;
     removeElement(Parameters<TGenoPheno>::_x0min,k); // XXX: could go into parameters.cc
     removeElement(Parameters<TGenoPheno>::_x0max,k);
     removeElement(_weights,k);
-=======
+  }
+
+  template <class TGenoPheno>
   void CMAParameters<TGenoPheno>::set_sep()
   {
     _sep = true;
     _c1 *= (Parameters<TGenoPheno>::_dim+2.0)/3.0;
     _cmu = std::min(1.0-_c1,2.0*(_muw-2.0+1.0/_muw)/(pow(Parameters<TGenoPheno>::_dim+2.0,2)+_muw));
     _lazy_value = 1.0/(_c1+_cmu)/Parameters<TGenoPheno>::_dim/10.0;
->>>>>>> efd766bd
   }
   
   template class CMAParameters<GenoPheno<NoBoundStrategy>>;
