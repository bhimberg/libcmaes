/**
 * CMA-ES, Covariance Matrix Adaptation Evolution Strategy
 * Copyright (c) 2014 Inria
 * Author: Emmanuel Benazera <emmanuel.benazera@lri.fr>
 *
 * This file is part of libcmaes.
 *
 * libcmaes is free software: you can redistribute it and/or modify
 * it under the terms of the GNU Lesser General Public License as published by
 * the Free Software Foundation, either version 3 of the License, or
 * (at your option) any later version.
 *
 * libcmaes is distributed in the hope that it will be useful,
 * but WITHOUT ANY WARRANTY; without even the implied warranty of
 * MERCHANTABILITY or FITNESS FOR A PARTICULAR PURPOSE.  See the
 * GNU Lesser General Public License for more details.
 *
 * You should have received a copy of the GNU Lesser General Public License
 * along with libcmaes.  If not, see <http://www.gnu.org/licenses/>.
 */

#ifndef CMASTRATEGY_H
#define CMASTRATEGY_H

#include "esostrategy.h"
#include "cmaparameters.h"
#include "cmasolutions.h"
#include "cmastopcriteria.h"
#include "covarianceupdate.h"
#include "acovarianceupdate.h"
#include "eigenmvn.h"
#include <fstream>

namespace libcmaes
{

  /**
   * \brief This is an implementation of CMA-ES. It uses the reference algorithm
   *        and termination criteria of the following paper:
   * Hansen, N. (2009). Benchmarking a BI-Population CMA-ES on the BBOB-2009 Function Testbed. Workshop Proceedings of the GECCO Genetic and Evolutionary Computation Conference, ACM, pp. 2389-2395
   * See https://www.lri.fr/~hansen/publications.html for more information.
   */
  template <class TCovarianceUpdate,class TGenoPheno=GenoPheno<NoBoundStrategy>>
    class CMAStrategy : public ESOStrategy<CMAParameters<TGenoPheno>,CMASolutions,CMAStopCriteria<TGenoPheno> >
    {
    public:
    /**
       * \brief constructor.
       * @param func objective function to minimize
       * @param parameters stochastic search parameters
       */
      CMAStrategy(FitFunc &func,
		  CMAParameters<TGenoPheno> &parameters);

      /**
       * \brief constructor for starting from an existing solution.
       * @param func objective function to minimize
       * @param parameters stochastic search parameters
       * @param cmasols solution object to start from
       */
      CMAStrategy(FitFunc &func,
		  CMAParameters<TGenoPheno> &parameters,
		  const CMASolutions &cmasols);
    
      ~CMAStrategy();

      /**
       * \brief generates nsols new candidate solutions, sampled from a 
       *        multivariate normal distribution.
       * return A matrix whose rows contain the candidate points.
       */
      dMat ask();

      /**
       * \brief Updates the covariance matrix and prepares for the next iteration.
       */
      void tell();

      /**
       * \brief Stops search on a set of termination criterias, see reference paper.
       * @return true if search must stop, false otherwise.
       */
      bool stop();

      /**
       * \brief Finds the minimum of the objective function. It makes
       *        alternate calls to ask(), tell() and stop() until 
       *        one of the termination criteria triggers.
       * @return success or error code, as defined in opti_err.h
       * Note: the termination criteria code is held by _solutions._run_status
       */
      int optimize();
    
      /**
       * \brief Stream the internal state of the search into an output file, 
       *        as defined in the _parameters object.
       */
      void plot();
<<<<<<< HEAD
=======

      /**
       * \brief Sets the possibly custom progress function,
       *        that is called in between every search step, and gives an outside
       *        user a simple way to witness progress of the algorithm, as well as
       *        to add custom termination criteria.
       * @param pfunc a progress function
       */
      void set_progress_func(ProgressFunc<CMAParameters<TGenoPheno>,CMASolutions> &pfunc) { _defaultPFunc = pfunc; }

    private:
    void compute_kl();
>>>>>>> b5080619
    
    private:
      EigenMultivariateNormal<double> _esolver;  /**< multivariate normal distribution sampler, and eigendecomposition solver. */
      CMAStopCriteria<TGenoPheno> _stopcriteria; /**< holds the set of termination criteria, see reference paper. */
      std::ofstream *_fplotstream = nullptr; /**< plotting file stream, not in parameters because of copy-constructor hell. */

    public:
    static ProgressFunc<CMAParameters<TGenoPheno>,CMASolutions> _defaultPFunc; /**< the default progress function. */
    static PlotFunc<CMAParameters<TGenoPheno>,CMASolutions> _defaultFPFunc; /**< the default plot to file function. */
    };
  
}

#endif<|MERGE_RESOLUTION|>--- conflicted
+++ resolved
@@ -96,21 +96,9 @@
        *        as defined in the _parameters object.
        */
       void plot();
-<<<<<<< HEAD
-=======
-
-      /**
-       * \brief Sets the possibly custom progress function,
-       *        that is called in between every search step, and gives an outside
-       *        user a simple way to witness progress of the algorithm, as well as
-       *        to add custom termination criteria.
-       * @param pfunc a progress function
-       */
-      void set_progress_func(ProgressFunc<CMAParameters<TGenoPheno>,CMASolutions> &pfunc) { _defaultPFunc = pfunc; }
 
     private:
     void compute_kl();
->>>>>>> b5080619
     
     private:
       EigenMultivariateNormal<double> _esolver;  /**< multivariate normal distribution sampler, and eigendecomposition solver. */
