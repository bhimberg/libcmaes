/**
 * CMA-ES, Covariance Matrix Adaptation Evolution Strategy
 * Copyright (c) 2014 Inria
 * Author: Emmanuel Benazera <emmanuel.benazera@lri.fr>
 *
 * This file is part of libcmaes.
 *
 * libcmaes is free software: you can redistribute it and/or modify
 * it under the terms of the GNU Lesser General Public License as published by
 * the Free Software Foundation, either version 3 of the License, or
 * (at your option) any later version.
 *
 * libcmaes is distributed in the hope that it will be useful,
 * but WITHOUT ANY WARRANTY; without even the implied warranty of
 * MERCHANTABILITY or FITNESS FOR A PARTICULAR PURPOSE.  See the
 * GNU Lesser General Public License for more details.
 *
 * You should have received a copy of the GNU Lesser General Public License
 * along with libcmaes.  If not, see <http://www.gnu.org/licenses/>.
 */

#ifndef CMASTRATEGY_H
#define CMASTRATEGY_H

#include "esostrategy.h"
#include "cmaparameters.h"
#include "cmasolutions.h"
#include "cmastopcriteria.h"
#include "covarianceupdate.h"
#include "acovarianceupdate.h"
#include "eigenmvn.h"
#include <fstream>

namespace libcmaes
{

  /**
   * \brief This is an implementation of CMA-ES. It uses the reference algorithm
   *        and termination criteria of the following paper:
   * Hansen, N. (2009). Benchmarking a BI-Population CMA-ES on the BBOB-2009 Function Testbed. Workshop Proceedings of the GECCO Genetic and Evolutionary Computation Conference, ACM, pp. 2389-2395
   * See https://www.lri.fr/~hansen/publications.html for more information.
   */
  template <class TCovarianceUpdate,class TGenoPheno=GenoPheno<NoBoundStrategy>>
    class CMAStrategy : public ESOStrategy<CMAParameters<TGenoPheno>,CMASolutions,CMAStopCriteria<TGenoPheno> >
    {
    public:
<<<<<<< HEAD
    /**
=======
      /**
       * \brief dummy constructor
       */
      CMAStrategy();
    
      /**
>>>>>>> 550b1226
       * \brief constructor.
       * @param func objective function to minimize
       * @param parameters stochastic search parameters
       */
      CMAStrategy(FitFunc &func,
		  CMAParameters<TGenoPheno> &parameters);

      /**
       * \brief constructor for starting from an existing solution.
       * @param func objective function to minimize
       * @param parameters stochastic search parameters
       * @param cmasols solution object to start from
       */
      CMAStrategy(FitFunc &func,
		  CMAParameters<TGenoPheno> &parameters,
		  const CMASolutions &cmasols);
    
      ~CMAStrategy();

      /**
       * \brief generates nsols new candidate solutions, sampled from a 
       *        multivariate normal distribution.
       * return A matrix whose rows contain the candidate points.
       */
      dMat ask();

      /**
       * \brief Updates the covariance matrix and prepares for the next iteration.
       */
      void tell();

      /**
       * \brief Stops search on a set of termination criterias, see reference paper.
       * @return true if search must stop, false otherwise.
       */
      bool stop();

      /**
       * \brief Finds the minimum of the objective function. It makes
       *        alternate calls to ask(), tell() and stop() until 
       *        one of the termination criteria triggers.
       * @return success or error code, as defined in opti_err.h
       * Note: the termination criteria code is held by _solutions._run_status
       */
      int optimize();
    
      /**
       * \brief Stream the internal state of the search into an output file, 
       *        as defined in the _parameters object.
       */
      void plot();

    private:
    void compute_kl();
    
    private:
      EigenMultivariateNormal<double> _esolver;  /**< multivariate normal distribution sampler, and eigendecomposition solver. */
      CMAStopCriteria<TGenoPheno> _stopcriteria; /**< holds the set of termination criteria, see reference paper. */
      std::ofstream *_fplotstream = nullptr; /**< plotting file stream, not in parameters because of copy-constructor hell. */

    public:
    static ProgressFunc<CMAParameters<TGenoPheno>,CMASolutions> _defaultPFunc; /**< the default progress function. */
    static PlotFunc<CMAParameters<TGenoPheno>,CMASolutions> _defaultFPFunc; /**< the default plot to file function. */
    };
  
}

#endif<|MERGE_RESOLUTION|>--- conflicted
+++ resolved
@@ -44,16 +44,13 @@
     class CMAStrategy : public ESOStrategy<CMAParameters<TGenoPheno>,CMASolutions,CMAStopCriteria<TGenoPheno> >
     {
     public:
-<<<<<<< HEAD
-    /**
-=======
+
       /**
        * \brief dummy constructor
        */
       CMAStrategy();
     
       /**
->>>>>>> 550b1226
        * \brief constructor.
        * @param func objective function to minimize
        * @param parameters stochastic search parameters
